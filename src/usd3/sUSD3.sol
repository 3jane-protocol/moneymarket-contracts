--- conflicted
+++ resolved
@@ -1,21 +1,8 @@
 // SPDX-License-Identifier: AGPL-3.0
 pragma solidity ^0.8.18;
 
-<<<<<<< HEAD
-import {
-    BaseHooksUpgradeable,
-    IERC20,
-    IMorphoCredit,
-    IProtocolConfig,
-    IStrategy,
-    Math,
-    SafeERC20,
-    USD3
-} from "./USD3.sol";
-=======
 import {BaseHooksUpgradeable, IERC20, IMorphoCredit, IProtocolConfig, Math, SafeERC20, USD3} from "./USD3.sol";
 import {IStrategy} from "@tokenized-strategy/interfaces/IStrategy.sol";
->>>>>>> de87f6e2
 import {ProtocolConfigLib} from "../libraries/ProtocolConfigLib.sol";
 
 /**
