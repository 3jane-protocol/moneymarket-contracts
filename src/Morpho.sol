--- conflicted
+++ resolved
@@ -247,12 +247,9 @@
         if (assets > 0) shares = assets.toSharesUp(market[id].totalBorrowAssets, market[id].totalBorrowShares);
         else assets = shares.toAssetsDown(market[id].totalBorrowAssets, market[id].totalBorrowShares);
 
-<<<<<<< HEAD
-        // Prevent griefing attack: ensure borrowing shares results in borrowing at least 1 asset
+        _beforeBorrow(marketParams, id, onBehalf, assets, shares);
+
         if (assets == 0 && shares > 0) revert ErrorsLib.InsufficientBorrowAmount();
-=======
-        _beforeBorrow(marketParams, id, onBehalf, assets, shares);
->>>>>>> e1fcdb1d
 
         position[id][onBehalf].borrowShares += shares.toUint128();
         market[id].totalBorrowShares += shares.toUint128();
