// SPDX-License-Identifier: BUSL-1.1
pragma solidity 0.8.19;

import {
    Id,
    IMorphoStaticTyping,
    IMorphoBase,
    MarketParams,
    Position,
    Market,
    Authorization,
    Signature
} from "./interfaces/IMorpho.sol";
import {
    IMorphoRepayCallback, IMorphoSupplyCallback, IMorphoFlashLoanCallback
} from "./interfaces/IMorphoCallbacks.sol";
import {IIrm} from "./interfaces/IIrm.sol";
import {IERC20} from "./interfaces/IERC20.sol";
import {IOracle} from "./interfaces/IOracle.sol";

import "./libraries/ConstantsLib.sol";
import {UtilsLib} from "./libraries/UtilsLib.sol";
import {EventsLib} from "./libraries/EventsLib.sol";
import {ErrorsLib} from "./libraries/ErrorsLib.sol";
import {MathLib, WAD} from "./libraries/MathLib.sol";
import {SharesMathLib} from "./libraries/SharesMathLib.sol";
import {MarketParamsLib} from "./libraries/MarketParamsLib.sol";
import {SafeTransferLib} from "./libraries/SafeTransferLib.sol";

/// @title Morpho
/// @author Morpho Labs
/// @custom:contact security@morpho.org
/// @notice The Morpho contract.
abstract contract Morpho is IMorphoStaticTyping {
    using MathLib for uint128;
    using MathLib for uint256;
    using UtilsLib for uint256;
    using SharesMathLib for uint256;
    using SafeTransferLib for IERC20;
    using MarketParamsLib for MarketParams;

    /* IMMUTABLES */

    /// @inheritdoc IMorphoBase
    bytes32 public immutable DOMAIN_SEPARATOR;

    /* STORAGE */

    /// @inheritdoc IMorphoBase
    address public owner;
    /// @inheritdoc IMorphoBase
    address public feeRecipient;
    /// @inheritdoc IMorphoStaticTyping
    mapping(Id => mapping(address => Position)) public position;
    /// @inheritdoc IMorphoStaticTyping
    mapping(Id => Market) public market;
    /// @inheritdoc IMorphoBase
    mapping(address => bool) public isIrmEnabled;
    /// @inheritdoc IMorphoBase
    mapping(uint256 => bool) public isLltvEnabled;
    /// @inheritdoc IMorphoBase
    mapping(address => mapping(address => bool)) public isAuthorized;
    /// @inheritdoc IMorphoBase
    mapping(address => uint256) public nonce;
    /// @inheritdoc IMorphoStaticTyping
    mapping(Id => MarketParams) public idToMarketParams;

    /* CONSTRUCTOR */

    /// @param newOwner The new owner of the contract.
    constructor(address newOwner) {
        if (newOwner == address(0)) revert ErrorsLib.ZeroAddress();

        DOMAIN_SEPARATOR = keccak256(abi.encode(DOMAIN_TYPEHASH, block.chainid, address(this)));
        owner = newOwner;

        emit EventsLib.SetOwner(newOwner);
    }

    /* MODIFIERS */

    /// @dev Reverts if the caller is not the owner.
    modifier onlyOwner() {
        if (msg.sender != owner) revert ErrorsLib.NotOwner();
        _;
    }

    /* ONLY OWNER FUNCTIONS */

    /// @inheritdoc IMorphoBase
    function setOwner(address newOwner) external onlyOwner {
        if (newOwner == owner) revert ErrorsLib.AlreadySet();

        owner = newOwner;

        emit EventsLib.SetOwner(newOwner);
    }

    /// @inheritdoc IMorphoBase
    function enableIrm(address irm) external onlyOwner {
        if (isIrmEnabled[irm]) revert ErrorsLib.AlreadySet();

        isIrmEnabled[irm] = true;

        emit EventsLib.EnableIrm(irm);
    }

    /// @inheritdoc IMorphoBase
    function enableLltv(uint256 lltv) external onlyOwner {
        if (isLltvEnabled[lltv]) revert ErrorsLib.AlreadySet();
        if (lltv >= WAD) revert ErrorsLib.MaxLltvExceeded();

        isLltvEnabled[lltv] = true;

        emit EventsLib.EnableLltv(lltv);
    }

    /// @inheritdoc IMorphoBase
    function setFee(MarketParams memory marketParams, uint256 newFee) external onlyOwner {
        Id id = marketParams.id();
        if (market[id].lastUpdate == 0) revert ErrorsLib.MarketNotCreated();
        if (newFee == market[id].fee) revert ErrorsLib.AlreadySet();
        if (newFee > MAX_FEE) revert ErrorsLib.MaxFeeExceeded();

        // Accrue interest using the previous fee set before changing it.
        _accrueInterest(marketParams, id);

        // Safe "unchecked" cast.
        market[id].fee = uint128(newFee);

        emit EventsLib.SetFee(id, newFee);
    }

    /// @inheritdoc IMorphoBase
    function setFeeRecipient(address newFeeRecipient) external onlyOwner {
        if (newFeeRecipient == feeRecipient) revert ErrorsLib.AlreadySet();

        feeRecipient = newFeeRecipient;

        emit EventsLib.SetFeeRecipient(newFeeRecipient);
    }

    /* MARKET CREATION */

    /// @inheritdoc IMorphoBase
    function createMarket(MarketParams memory marketParams) external {
        Id id = marketParams.id();
        if (!isIrmEnabled[marketParams.irm]) revert ErrorsLib.IrmNotEnabled();
        if (!isLltvEnabled[marketParams.lltv]) revert ErrorsLib.LltvNotEnabled();
        if (market[id].lastUpdate != 0) revert ErrorsLib.MarketAlreadyCreated();

        // Safe "unchecked" cast.
        market[id].lastUpdate = uint128(block.timestamp);
        idToMarketParams[id] = marketParams;

        emit EventsLib.CreateMarket(id, marketParams);

        // Call to initialize the IRM in case it is stateful.
        if (marketParams.irm != address(0)) IIrm(marketParams.irm).borrowRate(marketParams, market[id]);
    }

    /* SUPPLY MANAGEMENT */

    /// @inheritdoc IMorphoBase
    function supply(
        MarketParams memory marketParams,
        uint256 assets,
        uint256 shares,
        address onBehalf,
        bytes calldata data
    ) external returns (uint256, uint256) {
        Id id = marketParams.id();
        if (market[id].lastUpdate == 0) revert ErrorsLib.MarketNotCreated();
        if (!UtilsLib.exactlyOneZero(assets, shares)) revert ErrorsLib.InconsistentInput();
        if (onBehalf == address(0)) revert ErrorsLib.ZeroAddress();

        _accrueInterest(marketParams, id);

        if (assets > 0) shares = assets.toSharesDown(market[id].totalSupplyAssets, market[id].totalSupplyShares);
        else assets = shares.toAssetsUp(market[id].totalSupplyAssets, market[id].totalSupplyShares);

        position[id][onBehalf].supplyShares += shares;
        market[id].totalSupplyShares += shares.toUint128();
        market[id].totalSupplyAssets += assets.toUint128();

        emit EventsLib.Supply(id, msg.sender, onBehalf, assets, shares);

        if (data.length > 0) IMorphoSupplyCallback(msg.sender).onMorphoSupply(assets, data);

        IERC20(marketParams.loanToken).safeTransferFrom(msg.sender, address(this), assets);

        return (assets, shares);
    }

    /// @inheritdoc IMorphoBase
    function withdraw(
        MarketParams memory marketParams,
        uint256 assets,
        uint256 shares,
        address onBehalf,
        address receiver
    ) external virtual returns (uint256, uint256) {
        Id id = marketParams.id();
        if (market[id].lastUpdate == 0) revert ErrorsLib.MarketNotCreated();
        if (!UtilsLib.exactlyOneZero(assets, shares)) revert ErrorsLib.InconsistentInput();
        if (receiver == address(0)) revert ErrorsLib.ZeroAddress();
        // No need to verify that onBehalf != address(0) thanks to the following authorization check.
        if (!_isSenderAuthorized(onBehalf)) revert ErrorsLib.Unauthorized();

        _accrueInterest(marketParams, id);

        if (assets > 0) shares = assets.toSharesUp(market[id].totalSupplyAssets, market[id].totalSupplyShares);
        else assets = shares.toAssetsDown(market[id].totalSupplyAssets, market[id].totalSupplyShares);

        position[id][onBehalf].supplyShares -= shares;
        market[id].totalSupplyShares -= shares.toUint128();
        market[id].totalSupplyAssets -= assets.toUint128();

        if (market[id].totalBorrowAssets > market[id].totalSupplyAssets) revert ErrorsLib.InsufficientLiquidity();

        emit EventsLib.Withdraw(id, msg.sender, onBehalf, receiver, assets, shares);

        IERC20(marketParams.loanToken).safeTransfer(receiver, assets);

        return (assets, shares);
    }

    /* BORROW MANAGEMENT */

    /// @inheritdoc IMorphoBase
    function borrow(
        MarketParams memory marketParams,
        uint256 assets,
        uint256 shares,
        address onBehalf,
        address receiver
    ) external returns (uint256, uint256) {
        Id id = marketParams.id();
        if (market[id].lastUpdate == 0) revert ErrorsLib.MarketNotCreated();
        if (!UtilsLib.exactlyOneZero(assets, shares)) revert ErrorsLib.InconsistentInput();
        if (receiver == address(0)) revert ErrorsLib.ZeroAddress();
        // No need to verify that onBehalf != address(0) thanks to the following authorization check.
        if (!_isSenderAuthorized(onBehalf)) revert ErrorsLib.Unauthorized();

        _accrueInterest(marketParams, id);
        _beforeBorrow(marketParams, id, onBehalf, assets, shares);

        if (assets > 0) shares = assets.toSharesUp(market[id].totalBorrowAssets, market[id].totalBorrowShares);
        else assets = shares.toAssetsDown(market[id].totalBorrowAssets, market[id].totalBorrowShares);

        position[id][onBehalf].borrowShares += shares.toUint128();
        market[id].totalBorrowShares += shares.toUint128();
        market[id].totalBorrowAssets += assets.toUint128();

        if (!_isHealthy(marketParams, id, onBehalf)) revert ErrorsLib.InsufficientCollateral();
        if (market[id].totalBorrowAssets > market[id].totalSupplyAssets) revert ErrorsLib.InsufficientLiquidity();

        emit EventsLib.Borrow(id, msg.sender, onBehalf, receiver, assets, shares);

        _afterBorrow(marketParams, id, onBehalf);

        IERC20(marketParams.loanToken).safeTransfer(receiver, assets);

        return (assets, shares);
    }

    /// @inheritdoc IMorphoBase
    function repay(
        MarketParams memory marketParams,
        uint256 assets,
        uint256 shares,
        address onBehalf,
        bytes calldata data
    ) external returns (uint256, uint256) {
        Id id = marketParams.id();
        if (market[id].lastUpdate == 0) revert ErrorsLib.MarketNotCreated();
        if (!UtilsLib.exactlyOneZero(assets, shares)) revert ErrorsLib.InconsistentInput();
        if (onBehalf == address(0)) revert ErrorsLib.ZeroAddress();

        _accrueInterest(marketParams, id);
        _beforeRepay(marketParams, id, onBehalf, assets, shares);

        if (assets > 0) shares = assets.toSharesDown(market[id].totalBorrowAssets, market[id].totalBorrowShares);
        else assets = shares.toAssetsUp(market[id].totalBorrowAssets, market[id].totalBorrowShares);

        position[id][onBehalf].borrowShares -= shares.toUint128();
        market[id].totalBorrowShares -= shares.toUint128();
        market[id].totalBorrowAssets = UtilsLib.zeroFloorSub(market[id].totalBorrowAssets, assets).toUint128();

        // `assets` may be greater than `totalBorrowAssets` by 1.
        emit EventsLib.Repay(id, msg.sender, onBehalf, assets, shares);

        _afterRepay(marketParams, id, onBehalf, assets);

        if (data.length > 0) IMorphoRepayCallback(msg.sender).onMorphoRepay(assets, data);

        IERC20(marketParams.loanToken).safeTransferFrom(msg.sender, address(this), assets);

        return (assets, shares);
    }

<<<<<<< HEAD
    /* LIQUIDATION - REMOVED */
=======
    /* LIQUIDATION */

    /// @inheritdoc IMorphoBase
    function liquidate(
        MarketParams memory marketParams,
        address borrower,
        uint256 seizedAssets,
        uint256 repaidShares,
        bytes calldata data
    ) external returns (uint256, uint256) {
        Id id = marketParams.id();
        if (market[id].lastUpdate == 0) revert ErrorsLib.MarketNotCreated();
        if (!UtilsLib.exactlyOneZero(seizedAssets, repaidShares)) revert ErrorsLib.InconsistentInput();

        _accrueInterest(marketParams, id);
        _beforeLiquidate(marketParams, id, borrower, seizedAssets, repaidShares);

        {
            uint256 collateralPrice = IOracle(marketParams.oracle).price();

            if (_isHealthy(marketParams, id, borrower, collateralPrice)) revert ErrorsLib.HealthyPosition();

            // The liquidation incentive factor is min(maxLiquidationIncentiveFactor, 1/(1 - cursor*(1 - lltv))).
            uint256 liquidationIncentiveFactor = UtilsLib.min(
                MAX_LIQUIDATION_INCENTIVE_FACTOR,
                WAD.wDivDown(WAD - LIQUIDATION_CURSOR.wMulDown(WAD - marketParams.lltv))
            );

            if (seizedAssets > 0) {
                uint256 seizedAssetsQuoted = seizedAssets.mulDivUp(collateralPrice, ORACLE_PRICE_SCALE);

                repaidShares = seizedAssetsQuoted.wDivUp(liquidationIncentiveFactor).toSharesUp(
                    market[id].totalBorrowAssets, market[id].totalBorrowShares
                );
            } else {
                seizedAssets = repaidShares.toAssetsDown(market[id].totalBorrowAssets, market[id].totalBorrowShares)
                    .wMulDown(liquidationIncentiveFactor).mulDivDown(ORACLE_PRICE_SCALE, collateralPrice);
            }
        }
        uint256 repaidAssets = repaidShares.toAssetsUp(market[id].totalBorrowAssets, market[id].totalBorrowShares);

        position[id][borrower].borrowShares -= repaidShares.toUint128();
        market[id].totalBorrowShares -= repaidShares.toUint128();
        market[id].totalBorrowAssets = UtilsLib.zeroFloorSub(market[id].totalBorrowAssets, repaidAssets).toUint128();

        position[id][borrower].collateral -= seizedAssets.toUint128();

        uint256 badDebtShares;
        uint256 badDebtAssets;
        if (position[id][borrower].collateral == 0) {
            badDebtShares = position[id][borrower].borrowShares;
            badDebtAssets = UtilsLib.min(
                market[id].totalBorrowAssets,
                badDebtShares.toAssetsUp(market[id].totalBorrowAssets, market[id].totalBorrowShares)
            );

            market[id].totalBorrowAssets -= badDebtAssets.toUint128();
            market[id].totalSupplyAssets -= badDebtAssets.toUint128();
            market[id].totalBorrowShares -= badDebtShares.toUint128();
            position[id][borrower].borrowShares = 0;
        }

        // `repaidAssets` may be greater than `totalBorrowAssets` by 1.
        emit EventsLib.Liquidate(
            id, msg.sender, borrower, repaidAssets, repaidShares, seizedAssets, badDebtAssets, badDebtShares
        );

        _afterLiquidate(marketParams, id, borrower);

        IERC20(marketParams.collateralToken).safeTransfer(msg.sender, seizedAssets);

        if (data.length > 0) IMorphoLiquidateCallback(msg.sender).onMorphoLiquidate(repaidAssets, data);

        IERC20(marketParams.loanToken).safeTransferFrom(msg.sender, address(this), repaidAssets);
>>>>>>> 5076a9c1

    // Liquidation logic has been removed in favor of the markdown system.
    // The markdown system replaces traditional liquidations with dynamic debt write-offs
    // managed by an external markdown manager contract.

    /* FLASH LOANS */

    /// @inheritdoc IMorphoBase
    function flashLoan(address token, uint256 assets, bytes calldata data) external {
        if (assets == 0) revert ErrorsLib.ZeroAssets();

        emit EventsLib.FlashLoan(msg.sender, token, assets);

        IERC20(token).safeTransfer(msg.sender, assets);

        IMorphoFlashLoanCallback(msg.sender).onMorphoFlashLoan(assets, data);

        IERC20(token).safeTransferFrom(msg.sender, address(this), assets);
    }

    /* AUTHORIZATION */

    /// @inheritdoc IMorphoBase
    function setAuthorization(address authorized, bool newIsAuthorized) external {
        if (newIsAuthorized == isAuthorized[msg.sender][authorized]) revert ErrorsLib.AlreadySet();

        isAuthorized[msg.sender][authorized] = newIsAuthorized;

        emit EventsLib.SetAuthorization(msg.sender, msg.sender, authorized, newIsAuthorized);
    }

    /// @inheritdoc IMorphoBase
    function setAuthorizationWithSig(Authorization memory authorization, Signature calldata signature) external {
        /// Do not check whether authorization is already set because the nonce increment is a desired side effect.
        if (block.timestamp > authorization.deadline) revert ErrorsLib.SignatureExpired();
        if (authorization.nonce != nonce[authorization.authorizer]++) revert ErrorsLib.InvalidNonce();

        bytes32 hashStruct = keccak256(abi.encode(AUTHORIZATION_TYPEHASH, authorization));
        bytes32 digest = keccak256(bytes.concat("\x19\x01", DOMAIN_SEPARATOR, hashStruct));
        address signatory = ecrecover(digest, signature.v, signature.r, signature.s);

        if (signatory == address(0) || authorization.authorizer != signatory) revert ErrorsLib.InvalidSignature();

        emit EventsLib.IncrementNonce(msg.sender, authorization.authorizer, authorization.nonce);

        isAuthorized[authorization.authorizer][authorization.authorized] = authorization.isAuthorized;

        emit EventsLib.SetAuthorization(
            msg.sender, authorization.authorizer, authorization.authorized, authorization.isAuthorized
        );
    }

    /// @dev Returns whether the sender is authorized to manage `onBehalf`'s positions.
    function _isSenderAuthorized(address onBehalf) internal view returns (bool) {
        return msg.sender == onBehalf || isAuthorized[onBehalf][msg.sender];
    }

    /* INTEREST MANAGEMENT */

    /// @inheritdoc IMorphoBase
    function accrueInterest(MarketParams memory marketParams) external {
        Id id = marketParams.id();
        if (market[id].lastUpdate == 0) revert ErrorsLib.MarketNotCreated();

        _accrueInterest(marketParams, id);
    }

    /// @dev Accrues interest for the given market `marketParams`.
    /// @dev Assumes that the inputs `marketParams` and `id` match.
    function _accrueInterest(MarketParams memory marketParams, Id id) internal {
        uint256 elapsed = block.timestamp - market[id].lastUpdate;
        if (elapsed == 0) return;

        if (marketParams.irm != address(0)) {
            uint256 borrowRate = IIrm(marketParams.irm).borrowRate(marketParams, market[id]);
            uint256 interest = market[id].totalBorrowAssets.wMulDown(borrowRate.wTaylorCompounded(elapsed));
            market[id].totalBorrowAssets += interest.toUint128();
            market[id].totalSupplyAssets += interest.toUint128();

            uint256 feeShares;
            if (market[id].fee != 0) {
                uint256 feeAmount = interest.wMulDown(market[id].fee);
                // The fee amount is subtracted from the total supply in this calculation to compensate for the fact
                // that total supply is already increased by the full interest (including the fee amount).
                feeShares =
                    feeAmount.toSharesDown(market[id].totalSupplyAssets - feeAmount, market[id].totalSupplyShares);
                position[id][feeRecipient].supplyShares += feeShares;
                market[id].totalSupplyShares += feeShares.toUint128();
            }

            emit EventsLib.AccrueInterest(id, borrowRate, interest, feeShares);
        }

        // Safe "unchecked" cast.
        market[id].lastUpdate = uint128(block.timestamp);
    }

    /* HEALTH CHECK */

    /// @dev Returns whether the position of `borrower` in the given market `marketParams` is healthy.
    /// @dev Assumes that the inputs `marketParams` and `id` match.
    function _isHealthy(MarketParams memory marketParams, Id id, address borrower)
        internal
        view
        virtual
        returns (bool)
    {
        if (position[id][borrower].borrowShares == 0) return true;

        uint256 collateralPrice = IOracle(marketParams.oracle).price();

        return _isHealthy(marketParams, id, borrower, collateralPrice);
    }

    /// @dev Returns whether the position of `borrower` in the given market `marketParams` with the given
    /// `collateralPrice` is healthy.
    /// @dev Assumes that the inputs `marketParams` and `id` match.
    /// @dev Rounds in favor of the protocol, so one might not be able to borrow exactly `maxBorrow` but one unit less.
    function _isHealthy(MarketParams memory marketParams, Id id, address borrower, uint256 collateralPrice)
        internal
        view
        virtual
        returns (bool)
    {
        uint256 borrowed = uint256(position[id][borrower].borrowShares).toAssetsUp(
            market[id].totalBorrowAssets, market[id].totalBorrowShares
        );
        uint256 maxBorrow = uint256(position[id][borrower].collateral).mulDivDown(collateralPrice, ORACLE_PRICE_SCALE)
            .wMulDown(marketParams.lltv);

        return maxBorrow >= borrowed;
    }

    /* HOOKS */

    /// @dev Hook called before borrow operations to allow for premium accrual or other pre-processing.
    /// @param marketParams The market parameters.
    /// @param id The market id.
    /// @param onBehalf The address that will receive the debt.
    /// @param assets The amount of assets to borrow.
    /// @param shares The amount of shares to borrow.
    function _beforeBorrow(MarketParams memory marketParams, Id id, address onBehalf, uint256 assets, uint256 shares)
        internal
        virtual
    {}

    /// @dev Hook called before repay operations to allow for premium accrual or other pre-processing.
    /// @param marketParams The market parameters.
    /// @param id The market id.
    /// @param onBehalf The address whose debt is being repaid.
    /// @param assets The amount of assets to repay.
    /// @param shares The amount of shares to repay.
    function _beforeRepay(MarketParams memory marketParams, Id id, address onBehalf, uint256 assets, uint256 shares)
        internal
        virtual
    {}

    /// @dev Hook called after borrow operations to allow for post-processing.
    /// @param marketParams The market parameters.
    /// @param id The market id.
    /// @param onBehalf The address that borrowed.
    function _afterBorrow(MarketParams memory marketParams, Id id, address onBehalf) internal virtual {}

    /// @dev Hook called after repay operations to allow for post-processing.
    /// @param marketParams The market parameters.
    /// @param id The market id.
    /// @param onBehalf The address whose debt was repaid.
    /// @param assets The amount of assets repaid.
    function _afterRepay(MarketParams memory marketParams, Id id, address onBehalf, uint256 assets) internal virtual {}

    /* STORAGE VIEW */

    /// @inheritdoc IMorphoBase
    function extSloads(bytes32[] calldata slots) external view returns (bytes32[] memory res) {
        uint256 nSlots = slots.length;

        res = new bytes32[](nSlots);

        for (uint256 i; i < nSlots;) {
            bytes32 slot = slots[i++];

            assembly ("memory-safe") {
                mstore(add(res, mul(i, 32)), sload(slot))
            }
        }
    }
}<|MERGE_RESOLUTION|>--- conflicted
+++ resolved
@@ -299,84 +299,7 @@
         return (assets, shares);
     }
 
-<<<<<<< HEAD
     /* LIQUIDATION - REMOVED */
-=======
-    /* LIQUIDATION */
-
-    /// @inheritdoc IMorphoBase
-    function liquidate(
-        MarketParams memory marketParams,
-        address borrower,
-        uint256 seizedAssets,
-        uint256 repaidShares,
-        bytes calldata data
-    ) external returns (uint256, uint256) {
-        Id id = marketParams.id();
-        if (market[id].lastUpdate == 0) revert ErrorsLib.MarketNotCreated();
-        if (!UtilsLib.exactlyOneZero(seizedAssets, repaidShares)) revert ErrorsLib.InconsistentInput();
-
-        _accrueInterest(marketParams, id);
-        _beforeLiquidate(marketParams, id, borrower, seizedAssets, repaidShares);
-
-        {
-            uint256 collateralPrice = IOracle(marketParams.oracle).price();
-
-            if (_isHealthy(marketParams, id, borrower, collateralPrice)) revert ErrorsLib.HealthyPosition();
-
-            // The liquidation incentive factor is min(maxLiquidationIncentiveFactor, 1/(1 - cursor*(1 - lltv))).
-            uint256 liquidationIncentiveFactor = UtilsLib.min(
-                MAX_LIQUIDATION_INCENTIVE_FACTOR,
-                WAD.wDivDown(WAD - LIQUIDATION_CURSOR.wMulDown(WAD - marketParams.lltv))
-            );
-
-            if (seizedAssets > 0) {
-                uint256 seizedAssetsQuoted = seizedAssets.mulDivUp(collateralPrice, ORACLE_PRICE_SCALE);
-
-                repaidShares = seizedAssetsQuoted.wDivUp(liquidationIncentiveFactor).toSharesUp(
-                    market[id].totalBorrowAssets, market[id].totalBorrowShares
-                );
-            } else {
-                seizedAssets = repaidShares.toAssetsDown(market[id].totalBorrowAssets, market[id].totalBorrowShares)
-                    .wMulDown(liquidationIncentiveFactor).mulDivDown(ORACLE_PRICE_SCALE, collateralPrice);
-            }
-        }
-        uint256 repaidAssets = repaidShares.toAssetsUp(market[id].totalBorrowAssets, market[id].totalBorrowShares);
-
-        position[id][borrower].borrowShares -= repaidShares.toUint128();
-        market[id].totalBorrowShares -= repaidShares.toUint128();
-        market[id].totalBorrowAssets = UtilsLib.zeroFloorSub(market[id].totalBorrowAssets, repaidAssets).toUint128();
-
-        position[id][borrower].collateral -= seizedAssets.toUint128();
-
-        uint256 badDebtShares;
-        uint256 badDebtAssets;
-        if (position[id][borrower].collateral == 0) {
-            badDebtShares = position[id][borrower].borrowShares;
-            badDebtAssets = UtilsLib.min(
-                market[id].totalBorrowAssets,
-                badDebtShares.toAssetsUp(market[id].totalBorrowAssets, market[id].totalBorrowShares)
-            );
-
-            market[id].totalBorrowAssets -= badDebtAssets.toUint128();
-            market[id].totalSupplyAssets -= badDebtAssets.toUint128();
-            market[id].totalBorrowShares -= badDebtShares.toUint128();
-            position[id][borrower].borrowShares = 0;
-        }
-
-        // `repaidAssets` may be greater than `totalBorrowAssets` by 1.
-        emit EventsLib.Liquidate(
-            id, msg.sender, borrower, repaidAssets, repaidShares, seizedAssets, badDebtAssets, badDebtShares
-        );
-
-        _afterLiquidate(marketParams, id, borrower);
-
-        IERC20(marketParams.collateralToken).safeTransfer(msg.sender, seizedAssets);
-
-        if (data.length > 0) IMorphoLiquidateCallback(msg.sender).onMorphoLiquidate(repaidAssets, data);
-
-        IERC20(marketParams.loanToken).safeTransferFrom(msg.sender, address(this), repaidAssets);
->>>>>>> 5076a9c1
 
     // Liquidation logic has been removed in favor of the markdown system.
     // The markdown system replaces traditional liquidations with dynamic debt write-offs
