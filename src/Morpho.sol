// SPDX-License-Identifier: UNLICENSED
pragma solidity 0.8.19;

import {Id, IMorpho, MarketParams, User, Market, Authorization, Signature} from "./interfaces/IMorpho.sol";
import {
    IMorphoLiquidateCallback,
    IMorphoRepayCallback,
    IMorphoSupplyCallback,
    IMorphoSupplyCollateralCallback,
    IMorphoFlashLoanCallback
} from "./interfaces/IMorphoCallbacks.sol";
import {IIrm} from "./interfaces/IIrm.sol";
import {IERC20} from "./interfaces/IERC20.sol";
import {IOracle} from "./interfaces/IOracle.sol";

import {UtilsLib} from "./libraries/UtilsLib.sol";
import {EventsLib} from "./libraries/EventsLib.sol";
import {ErrorsLib} from "./libraries/ErrorsLib.sol";
import {MathLib, WAD} from "./libraries/MathLib.sol";
import {SharesMathLib} from "./libraries/SharesMathLib.sol";
import {MarketParamsLib} from "./libraries/MarketParamsLib.sol";
import {SafeTransferLib} from "./libraries/SafeTransferLib.sol";

/// @dev The maximum fee a market can have (25%).
uint256 constant MAX_FEE = 0.25e18;
/// @dev Oracle price scale.
uint256 constant ORACLE_PRICE_SCALE = 1e36;
/// @dev Liquidation cursor.
uint256 constant LIQUIDATION_CURSOR = 0.3e18;
/// @dev Max liquidation incentive factor.
uint256 constant MAX_LIQUIDATION_INCENTIVE_FACTOR = 1.15e18;
/// @dev The EIP-712 typeHash for EIP712Domain.
bytes32 constant DOMAIN_TYPEHASH = keccak256("EIP712Domain(string name,uint256 chainId,address verifyingContract)");
/// @dev The EIP-712 typeHash for Authorization.
bytes32 constant AUTHORIZATION_TYPEHASH =
    keccak256("Authorization(address authorizer,address authorized,bool isAuthorized,uint256 nonce,uint256 deadline)");

/// @title Morpho
/// @author Morpho Labs
/// @custom:contact security@morpho.xyz
/// @notice The Morpho contract.
contract Morpho is IMorpho {
    using MathLib for uint128;
    using MathLib for uint256;
    using UtilsLib for uint256;
    using SharesMathLib for uint256;
    using SafeTransferLib for IERC20;
    using MarketParamsLib for MarketParams;

    /* IMMUTABLES */

    /// @inheritdoc IMorpho
    bytes32 public immutable DOMAIN_SEPARATOR;

    /* STORAGE */

    /// @inheritdoc IMorpho
    address public owner;
    /// @inheritdoc IMorpho
    address public feeRecipient;
    /// @inheritdoc IMorpho
    mapping(Id => mapping(address => User)) public user;
    /// @inheritdoc IMorpho
    mapping(Id => Market) public market;
    /// @inheritdoc IMorpho
    mapping(address => bool) public isIrmEnabled;
    /// @inheritdoc IMorpho
    mapping(uint256 => bool) public isLltvEnabled;
    /// @inheritdoc IMorpho
    mapping(address => mapping(address => bool)) public isAuthorized;
    /// @inheritdoc IMorpho
    mapping(address => uint256) public nonce;
    /// @inheritdoc IMorpho
    mapping(Id => MarketParams) public idToMarketParams;

    /* CONSTRUCTOR */

    /// @notice Initializes the contract.
    /// @param newOwner The new owner of the contract.
    constructor(address newOwner) {
        require(newOwner != address(0), ErrorsLib.ZERO_ADDRESS);
        owner = newOwner;

        DOMAIN_SEPARATOR = keccak256(abi.encode(DOMAIN_TYPEHASH, keccak256("Morpho"), block.chainid, address(this)));
    }

    /* MODIFIERS */

    /// @notice Reverts if the caller is not the owner.
    modifier onlyOwner() {
        require(msg.sender == owner, ErrorsLib.NOT_OWNER);
        _;
    }

    /* ONLY OWNER FUNCTIONS */

    /// @inheritdoc IMorpho
    function setOwner(address newOwner) external onlyOwner {
        require(newOwner != owner, ErrorsLib.ALREADY_SET);
        owner = newOwner;

        emit EventsLib.SetOwner(newOwner);
    }

    /// @inheritdoc IMorpho
    function enableIrm(address irm) external onlyOwner {
        require(!isIrmEnabled[irm], ErrorsLib.ALREADY_SET);
        isIrmEnabled[irm] = true;

        emit EventsLib.EnableIrm(address(irm));
    }

    /// @inheritdoc IMorpho
    function enableLltv(uint256 lltv) external onlyOwner {
        require(!isLltvEnabled[lltv], ErrorsLib.ALREADY_SET);
        require(lltv < WAD, ErrorsLib.LLTV_TOO_HIGH);
        isLltvEnabled[lltv] = true;

        emit EventsLib.EnableLltv(lltv);
    }

    /// @inheritdoc IMorpho
    function setFee(MarketParams memory marketParams, uint256 newFee) external onlyOwner {
        Id id = marketParams.id();
        require(market[id].lastUpdate != 0, ErrorsLib.MARKET_NOT_CREATED);
        require(newFee != market[id].fee, ErrorsLib.ALREADY_SET);
        require(newFee <= MAX_FEE, ErrorsLib.MAX_FEE_EXCEEDED);

        // Accrue interest using the previous fee set before changing it.
        _accrueInterest(marketParams, id);

        // Safe "unchecked" cast.
        market[id].fee = uint128(newFee);

        emit EventsLib.SetFee(id, newFee);
    }

    /// @inheritdoc IMorpho
    function setFeeRecipient(address newFeeRecipient) external onlyOwner {
        require(newFeeRecipient != feeRecipient, ErrorsLib.ALREADY_SET);
        feeRecipient = newFeeRecipient;

        emit EventsLib.SetFeeRecipient(newFeeRecipient);
    }

    /* MARKET CREATION */

    /// @inheritdoc IMorpho
    function createMarket(MarketParams memory marketParams) external {
        Id id = marketParams.id();
        require(isIrmEnabled[marketParams.irm], ErrorsLib.IRM_NOT_ENABLED);
        require(isLltvEnabled[marketParams.lltv], ErrorsLib.LLTV_NOT_ENABLED);
        require(market[id].lastUpdate == 0, ErrorsLib.MARKET_ALREADY_CREATED);

        // Safe "unchecked" cast.
        market[id].lastUpdate = uint128(block.timestamp);
        idToMarketParams[id] = marketParams;

        emit EventsLib.CreateMarket(id, marketParams);
    }

    /* SUPPLY MANAGEMENT */

    /// @inheritdoc IMorpho
    function supply(
        MarketParams memory marketParams,
        uint256 assets,
        uint256 shares,
        address onBehalf,
        bytes calldata data
    ) external returns (uint256, uint256) {
        Id id = marketParams.id();
        require(market[id].lastUpdate != 0, ErrorsLib.MARKET_NOT_CREATED);
        require(UtilsLib.exactlyOneZero(assets, shares), ErrorsLib.INCONSISTENT_INPUT);
        require(onBehalf != address(0), ErrorsLib.ZERO_ADDRESS);

        _accrueInterest(marketParams, id);

        if (assets > 0) shares = assets.toSharesDown(market[id].totalSupplyAssets, market[id].totalSupplyShares);
        else assets = shares.toAssetsUp(market[id].totalSupplyAssets, market[id].totalSupplyShares);

        user[id][onBehalf].supplyShares += shares;
        market[id].totalSupplyShares += shares.toUint128();
        market[id].totalSupplyAssets += assets.toUint128();

        emit EventsLib.Supply(id, msg.sender, onBehalf, assets, shares);

        if (data.length > 0) IMorphoSupplyCallback(msg.sender).onMorphoSupply(assets, data);

        IERC20(marketParams.borrowableToken).safeTransferFrom(msg.sender, address(this), assets);

        return (assets, shares);
    }

    /// @inheritdoc IMorpho
    function withdraw(
        MarketParams memory marketParams,
        uint256 assets,
        uint256 shares,
        address onBehalf,
        address receiver
    ) external returns (uint256, uint256) {
        Id id = marketParams.id();
        require(market[id].lastUpdate != 0, ErrorsLib.MARKET_NOT_CREATED);
        require(UtilsLib.exactlyOneZero(assets, shares), ErrorsLib.INCONSISTENT_INPUT);
        // No need to verify that onBehalf != address(0) thanks to the authorization check.
        require(receiver != address(0), ErrorsLib.ZERO_ADDRESS);
        require(_isSenderAuthorized(onBehalf), ErrorsLib.UNAUTHORIZED);

        _accrueInterest(marketParams, id);

        if (assets > 0) shares = assets.toSharesUp(market[id].totalSupplyAssets, market[id].totalSupplyShares);
        else assets = shares.toAssetsDown(market[id].totalSupplyAssets, market[id].totalSupplyShares);

        user[id][onBehalf].supplyShares -= shares;
        market[id].totalSupplyShares -= shares.toUint128();
        market[id].totalSupplyAssets -= assets.toUint128();

        require(market[id].totalBorrowAssets <= market[id].totalSupplyAssets, ErrorsLib.INSUFFICIENT_LIQUIDITY);

        emit EventsLib.Withdraw(id, msg.sender, onBehalf, receiver, assets, shares);

        IERC20(marketParams.borrowableToken).safeTransfer(receiver, assets);

        return (assets, shares);
    }

    /* BORROW MANAGEMENT */

    /// @inheritdoc IMorpho
    function borrow(
        MarketParams memory marketParams,
        uint256 assets,
        uint256 shares,
        address onBehalf,
        address receiver
    ) external returns (uint256, uint256) {
        Id id = marketParams.id();
        require(market[id].lastUpdate != 0, ErrorsLib.MARKET_NOT_CREATED);
        require(UtilsLib.exactlyOneZero(assets, shares), ErrorsLib.INCONSISTENT_INPUT);
        // No need to verify that onBehalf != address(0) thanks to the authorization check.
        require(receiver != address(0), ErrorsLib.ZERO_ADDRESS);
        require(_isSenderAuthorized(onBehalf), ErrorsLib.UNAUTHORIZED);

        _accrueInterest(marketParams, id);

        if (assets > 0) shares = assets.toSharesUp(market[id].totalBorrowAssets, market[id].totalBorrowShares);
        else assets = shares.toAssetsDown(market[id].totalBorrowAssets, market[id].totalBorrowShares);

        user[id][onBehalf].borrowShares += shares.toUint128();
        market[id].totalBorrowShares += shares.toUint128();
        market[id].totalBorrowAssets += assets.toUint128();

        require(_isHealthy(marketParams, id, onBehalf), ErrorsLib.INSUFFICIENT_COLLATERAL);
        require(market[id].totalBorrowAssets <= market[id].totalSupplyAssets, ErrorsLib.INSUFFICIENT_LIQUIDITY);

        emit EventsLib.Borrow(id, msg.sender, onBehalf, receiver, assets, shares);

        IERC20(marketParams.borrowableToken).safeTransfer(receiver, assets);

        return (assets, shares);
    }

    /// @inheritdoc IMorpho
    function repay(
        MarketParams memory marketParams,
        uint256 assets,
        uint256 shares,
        address onBehalf,
        bytes calldata data
    ) external returns (uint256, uint256) {
        Id id = marketParams.id();
        require(market[id].lastUpdate != 0, ErrorsLib.MARKET_NOT_CREATED);
        require(UtilsLib.exactlyOneZero(assets, shares), ErrorsLib.INCONSISTENT_INPUT);
        require(onBehalf != address(0), ErrorsLib.ZERO_ADDRESS);

        _accrueInterest(marketParams, id);

        if (assets > 0) shares = assets.toSharesDown(market[id].totalBorrowAssets, market[id].totalBorrowShares);
        else assets = shares.toAssetsUp(market[id].totalBorrowAssets, market[id].totalBorrowShares);

        user[id][onBehalf].borrowShares -= shares.toUint128();
        market[id].totalBorrowShares -= shares.toUint128();
        market[id].totalBorrowAssets -= assets.toUint128();

        emit EventsLib.Repay(id, msg.sender, onBehalf, assets, shares);

        if (data.length > 0) IMorphoRepayCallback(msg.sender).onMorphoRepay(assets, data);

        IERC20(marketParams.borrowableToken).safeTransferFrom(msg.sender, address(this), assets);

        return (assets, shares);
    }

    /* COLLATERAL MANAGEMENT */

    /// @inheritdoc IMorpho
    function supplyCollateral(MarketParams memory marketParams, uint256 assets, address onBehalf, bytes calldata data)
        external
    {
        Id id = marketParams.id();
        require(market[id].lastUpdate != 0, ErrorsLib.MARKET_NOT_CREATED);
        require(assets != 0, ErrorsLib.ZERO_ASSETS);
        require(onBehalf != address(0), ErrorsLib.ZERO_ADDRESS);

        // Don't accrue interest because it's not required and it saves gas.

        user[id][onBehalf].collateral += assets.toUint128();

        emit EventsLib.SupplyCollateral(id, msg.sender, onBehalf, assets);

        if (data.length > 0) IMorphoSupplyCollateralCallback(msg.sender).onMorphoSupplyCollateral(assets, data);

        IERC20(marketParams.collateralToken).safeTransferFrom(msg.sender, address(this), assets);
    }

    /// @inheritdoc IMorpho
    function withdrawCollateral(MarketParams memory marketParams, uint256 assets, address onBehalf, address receiver)
        external
    {
        Id id = marketParams.id();
        require(market[id].lastUpdate != 0, ErrorsLib.MARKET_NOT_CREATED);
        require(assets != 0, ErrorsLib.ZERO_ASSETS);
        // No need to verify that onBehalf != address(0) thanks to the authorization check.
        require(receiver != address(0), ErrorsLib.ZERO_ADDRESS);
        require(_isSenderAuthorized(onBehalf), ErrorsLib.UNAUTHORIZED);

        _accrueInterest(marketParams, id);

        user[id][onBehalf].collateral -= assets.toUint128();

        require(_isHealthy(marketParams, id, onBehalf), ErrorsLib.INSUFFICIENT_COLLATERAL);

        emit EventsLib.WithdrawCollateral(id, msg.sender, onBehalf, receiver, assets);

        IERC20(marketParams.collateralToken).safeTransfer(receiver, assets);
    }

    /* LIQUIDATION */

    /// @inheritdoc IMorpho
    function liquidate(MarketParams memory marketParams, address borrower, uint256 seized, bytes calldata data)
        external
        returns (uint256 assetsRepaid, uint256 sharesRepaid)
    {
        Id id = marketParams.id();
        require(market[id].lastUpdate != 0, ErrorsLib.MARKET_NOT_CREATED);
        require(seized != 0, ErrorsLib.ZERO_ASSETS);

        _accrueInterest(marketParams, id);

        uint256 collateralPrice = IOracle(marketParams.oracle).price();

        require(!_isHealthy(marketParams, id, borrower, collateralPrice), ErrorsLib.HEALTHY_POSITION);

        // The liquidation incentive factor is min(maxIncentiveFactor, 1/(1 - cursor*(1 - lltv))).
        uint256 incentiveFactor = UtilsLib.min(
            MAX_LIQUIDATION_INCENTIVE_FACTOR, WAD.wDivDown(WAD - LIQUIDATION_CURSOR.wMulDown(WAD - marketParams.lltv))
        );
        assetsRepaid = seized.mulDivUp(collateralPrice, ORACLE_PRICE_SCALE).wDivUp(incentiveFactor);
        sharesRepaid = assetsRepaid.toSharesDown(market[id].totalBorrowAssets, market[id].totalBorrowShares);

        user[id][borrower].borrowShares -= sharesRepaid.toUint128();
        market[id].totalBorrowShares -= sharesRepaid.toUint128();
        market[id].totalBorrowAssets -= assetsRepaid.toUint128();

        user[id][borrower].collateral -= seized.toUint128();

        // Realize the bad debt if needed. Note that it saves ~3k gas to do it.
        uint256 badDebtShares;
        if (user[id][borrower].collateral == 0) {
            badDebtShares = user[id][borrower].borrowShares;
            uint256 badDebt = badDebtShares.toAssetsUp(market[id].totalBorrowAssets, market[id].totalBorrowShares);
            market[id].totalSupplyAssets -= badDebt.toUint128();
            market[id].totalBorrowAssets -= badDebt.toUint128();
            market[id].totalBorrowShares -= badDebtShares.toUint128();
            user[id][borrower].borrowShares = 0;
        }

        IERC20(marketParams.collateralToken).safeTransfer(msg.sender, seized);

        emit EventsLib.Liquidate(id, msg.sender, borrower, assetsRepaid, sharesRepaid, seized, badDebtShares);

        if (data.length > 0) IMorphoLiquidateCallback(msg.sender).onMorphoLiquidate(assetsRepaid, data);

        IERC20(marketParams.borrowableToken).safeTransferFrom(msg.sender, address(this), assetsRepaid);
    }

    /* FLASH LOANS */

    /// @inheritdoc IMorpho
    function flashLoan(address token, uint256 assets, bytes calldata data) external {
        IERC20(token).safeTransfer(msg.sender, assets);

        emit EventsLib.FlashLoan(msg.sender, token, assets);

        IMorphoFlashLoanCallback(msg.sender).onMorphoFlashLoan(assets, data);

        IERC20(token).safeTransferFrom(msg.sender, address(this), assets);
    }

    /* AUTHORIZATION */

    /// @inheritdoc IMorpho
    function setAuthorization(address authorized, bool newIsAuthorized) external {
        isAuthorized[msg.sender][authorized] = newIsAuthorized;

        emit EventsLib.SetAuthorization(msg.sender, msg.sender, authorized, newIsAuthorized);
    }

    /// @inheritdoc IMorpho
    /// @dev Warning: Reverts if the signature has already been submitted.
    /// @dev The signature is malleable, but it has no impact on the security here.
    /// @dev The nonce is passed as argument to be able to revert with a different error message.
    function setAuthorizationWithSig(Authorization memory authorization, Signature calldata signature) external {
        require(block.timestamp < authorization.deadline, ErrorsLib.SIGNATURE_EXPIRED);
        require(authorization.nonce == nonce[authorization.authorizer]++, ErrorsLib.INVALID_NONCE);

        bytes32 hashStruct = keccak256(abi.encode(AUTHORIZATION_TYPEHASH, authorization));
        bytes32 digest = keccak256(abi.encodePacked("\x19\x01", DOMAIN_SEPARATOR, hashStruct));
        address signatory = ecrecover(digest, signature.v, signature.r, signature.s);

        require(signatory != address(0) && authorization.authorizer == signatory, ErrorsLib.INVALID_SIGNATURE);

        emit EventsLib.IncrementNonce(msg.sender, authorization.authorizer, authorization.nonce);

        isAuthorized[authorization.authorizer][authorization.authorized] = authorization.isAuthorized;

        emit EventsLib.SetAuthorization(
            msg.sender, authorization.authorizer, authorization.authorized, authorization.isAuthorized
        );
    }

    function _isSenderAuthorized(address onBehalf) internal view returns (bool) {
        return msg.sender == onBehalf || isAuthorized[onBehalf][msg.sender];
    }

    /* INTEREST MANAGEMENT */

    /// @dev Accrues interest for the given market `marketParams`.
    /// @dev Assumes that the inputs `marketParams` and `id` match.
    function _accrueInterest(MarketParams memory marketParams, Id id) internal {
        uint256 elapsed = block.timestamp - market[id].lastUpdate;

        if (elapsed == 0) return;

        if (market[id].totalBorrowAssets != 0) {
            uint256 borrowRate = IIrm(marketParams.irm).borrowRate(marketParams);
            uint256 interest = market[id].totalBorrowAssets.wMulDown(borrowRate.wTaylorCompounded(elapsed));
            market[id].totalBorrowAssets += interest.toUint128();
            market[id].totalSupplyAssets += interest.toUint128();

            uint256 feeShares;
            if (market[id].fee != 0) {
                uint256 feeAmount = interest.wMulDown(market[id].fee);
                // The fee amount is subtracted from the total supply in this calculation to compensate for the fact
                // that total supply is already updated.
                feeShares =
                    feeAmount.toSharesDown(market[id].totalSupplyAssets - feeAmount, market[id].totalSupplyShares);
                user[id][feeRecipient].supplyShares += feeShares;
                market[id].totalSupplyShares += feeShares.toUint128();
            }

            emit EventsLib.AccrueInterest(id, borrowRate, interest, feeShares);
        }

        // Safe "unchecked" cast.
        market[id].lastUpdate = uint128(block.timestamp);
    }

    /* HEALTH CHECK */

    /// @dev Returns whether the position of `user` in the given market `marketParams` is healthy.
    /// @dev Assumes that the inputs `marketParams` and `id` match.
    function _isHealthy(MarketParams memory marketParams, Id id, address borrower) internal view returns (bool) {
        if (user[id][borrower].borrowShares == 0) return true;

        uint256 collateralPrice = IOracle(marketParams.oracle).price();

        return _isHealthy(marketParams, id, borrower, collateralPrice);
    }

    /// @dev Returns whether the position of `user` in the given market `marketParams` with the given `collateralPrice`
    /// is healthy.
    /// @dev Assumes that the inputs `marketParams` and `id` match.
    function _isHealthy(MarketParams memory marketParams, Id id, address borrower, uint256 collateralPrice)
        internal
        view
        returns (bool)
    {
        uint256 borrowed = uint256(user[id][borrower].borrowShares).toAssetsUp(
            market[id].totalBorrowAssets, market[id].totalBorrowShares
        );
        uint256 maxBorrow = uint256(user[id][borrower].collateral).mulDivDown(collateralPrice, ORACLE_PRICE_SCALE)
            .wMulDown(marketParams.lltv);

        return maxBorrow >= borrowed;
    }
<<<<<<< HEAD
=======

    /* STORAGE VIEW */

    /// @inheritdoc IMorpho
    function extSloads(bytes32[] calldata slots) external view returns (bytes32[] memory res) {
        uint256 nSlots = slots.length;

        res = new bytes32[](nSlots);

        for (uint256 i; i < nSlots;) {
            bytes32 slot = slots[i++];

            /// @solidity memory-safe-assembly
            assembly {
                mstore(add(res, mul(i, 32)), sload(slot))
            }
        }
    }
>>>>>>> 590678de
}<|MERGE_RESOLUTION|>--- conflicted
+++ resolved
@@ -496,8 +496,6 @@
 
         return maxBorrow >= borrowed;
     }
-<<<<<<< HEAD
-=======
 
     /* STORAGE VIEW */
 
@@ -516,5 +514,4 @@
             }
         }
     }
->>>>>>> 590678de
 }