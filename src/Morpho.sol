--- conflicted
+++ resolved
@@ -447,29 +447,6 @@
 
         if (elapsed == 0) return;
 
-<<<<<<< HEAD
-        // Safe "unchecked" cast.
-        market[id].lastUpdate = uint128(block.timestamp);
-
-        if (market[id].totalBorrowAssets == 0) return;
-
-        uint256 borrowRate = IIrm(marketParams.irm).borrowRate(marketParams, market[id]);
-        uint256 interest = market[id].totalBorrowAssets.wMulDown(borrowRate.wTaylorCompounded(elapsed));
-        market[id].totalBorrowAssets += interest.toUint128();
-        market[id].totalSupplyAssets += interest.toUint128();
-
-        uint256 feeShares;
-        if (market[id].fee != 0) {
-            uint256 feeAmount = interest.wMulDown(market[id].fee);
-            // The fee amount is subtracted from the total supply in this calculation to compensate for the fact
-            // that total supply is already increased by the full interest (including the fee amount).
-            feeShares = feeAmount.toSharesDown(market[id].totalSupplyAssets - feeAmount, market[id].totalSupplyShares);
-            position[id][feeRecipient].supplyShares += feeShares;
-            market[id].totalSupplyShares += feeShares.toUint128();
-        }
-
-        emit EventsLib.AccrueInterest(id, borrowRate, interest, feeShares);
-=======
         if (market[id].totalBorrowAssets != 0) {
             uint256 borrowRate = IIrm(marketParams.irm).borrowRate(marketParams, market[id]);
             uint256 interest = market[id].totalBorrowAssets.wMulDown(borrowRate.wTaylorCompounded(elapsed));
@@ -480,7 +457,7 @@
             if (market[id].fee != 0) {
                 uint256 feeAmount = interest.wMulDown(market[id].fee);
                 // The fee amount is subtracted from the total supply in this calculation to compensate for the fact
-                // that total supply is already updated.
+                // that total supply is already increased by the full interest (including the fee amount).
                 feeShares =
                     feeAmount.toSharesDown(market[id].totalSupplyAssets - feeAmount, market[id].totalSupplyShares);
                 position[id][feeRecipient].supplyShares += feeShares;
@@ -492,7 +469,6 @@
 
         // Safe "unchecked" cast.
         market[id].lastUpdate = uint128(block.timestamp);
->>>>>>> 548a1f98
     }
 
     /* HEALTH CHECK */
