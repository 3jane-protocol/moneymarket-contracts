--- conflicted
+++ resolved
@@ -141,11 +141,7 @@
     /// @notice Emitted when accruing interests.
     /// @param id The market id.
     /// @param prevBorrowRate The previous borrow rate.
-<<<<<<< HEAD
     /// @param interests The amount of interests accrued.
-=======
-    /// @param accruedInterests The amount of interest accrued.
->>>>>>> ea5dc964
     /// @param feeShares The amount of shares minted as fee.
     event AccrueInterests(Id indexed id, uint256 prevBorrowRate, uint256 interests, uint256 feeShares);
 }