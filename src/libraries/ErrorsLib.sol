// SPDX-License-Identifier: GPL-2.0-or-later
pragma solidity ^0.8.0;

/// @title ErrorsLib
/// @author Morpho Labs
/// @custom:contact security@morpho.org
/// @notice Library exposing custom errors.
library ErrorsLib {
    /// @notice Thrown when the caller is not the owner.
    error NotOwner();

    /// @notice Thrown when the caller is not the market's credit line.
    error NotCreditLine();

    /// @notice Thrown when the caller is not the market's helper.
    error NotHelper();

    /// @notice Thrown when the caller is not the owner or ozd.
    error NotOwnerOrOzd();

    /// @notice Thrown when the TVV to enable exceeds the maximum TVV.
    error UnsafeTvv();

    /// @notice Thrown when the LLTV to enable exceeds the maximum LLTV.
    error MaxLltvExceeded();

    /// @notice Thrown when the fee to set exceeds the maximum fee.
    error MaxFeeExceeded();

    /// @notice Thrown when the value is already set.
    error AlreadySet();

    /// @notice Thrown when the IRM is not enabled at market creation.
    error IrmNotEnabled();

    /// @notice Thrown when the LLTV is not enabled at market creation.
    error LltvNotEnabled();

    /// @notice Thrown when the market is already created.
    error MarketAlreadyCreated();

    /// @notice Thrown when a token to transfer doesn't have code.
    error NoCode();

    /// @notice Thrown when the market is not created.
    error MarketNotCreated();

    /// @notice Thrown when not exactly one of the input amount is zero.
    error InconsistentInput();

    /// @notice Thrown when zero assets is passed as input.
    error ZeroAssets();

    /// @notice Thrown when a zero address is passed as input.
    error ZeroAddress();

    /// @notice Thrown when the caller is not authorized to conduct an action.
    error Unauthorized();

    /// @notice Thrown when the collateral is insufficient to `borrow` or `withdrawCollateral`.
    error InsufficientCollateral();

    /// @notice Thrown when the liquidity is insufficient to `withdraw` or `borrow`.
    error InsufficientLiquidity();

    /// @notice Thrown when the position to liquidate is healthy.
    error HealthyPosition();

    /// @notice Thrown when the authorization signature is invalid.
    error InvalidSignature();

    /// @notice Thrown when the authorization signature is expired.
    error SignatureExpired();

    /// @notice Thrown when the nonce is invalid.
    error InvalidNonce();

    /// @notice Thrown when a token transfer reverted.
    error TransferReverted();

    /// @notice Thrown when a token transfer returned false.
    error TransferReturnedFalse();

    /// @notice Thrown when a token transferFrom reverted.
    error TransferFromReverted();

    /// @notice Thrown when a token transferFrom returned false
    error TransferFromReturnedFalse();

    /// @notice Thrown when the maximum uint128 is exceeded.
    error MaxUint128Exceeded();

    /// @notice Thrown when the premium rate exceeds the maximum allowed.
    error PremiumRateTooHigh();

    /// @notice Thrown when the borrower has outstanding repayment obligations.
    error OutstandingRepayment();

    /// @notice Thrown when trying to close a future cycle.
    error CannotCloseFutureCycle();

    /// @notice Thrown when cycle duration is invalid.
    error InvalidCycleDuration();

    /// @notice Thrown when no payment cycles exist.
    error NoCyclesExist();

    /// @notice Thrown when cycle ID is invalid.
    error InvalidCycleId();

    /// @notice Thrown when partial payment is attempted but full obligation payment is required.
    error MustPayFullObligation();

    /// @notice Thrown when repayment basis points exceed 100%.
<<<<<<< HEAD
    string internal constant REPAYMENT_EXCEEDS_HUNDRED_PERCENT = "repayment exceeds 100%";

    /// @notice Thrown when an invalid markdown manager is set.
    string internal constant INVALID_MARKDOWN_MANAGER = "invalid markdown manager";

    /// @notice Thrown when trying to settle non-existent debt.
    string internal constant NO_DEBT_TO_SETTLE = "no debt to settle";
=======
    error RepaymentExceedsHundredPercent();
>>>>>>> 5076a9c1
}<|MERGE_RESOLUTION|>--- conflicted
+++ resolved
@@ -112,15 +112,11 @@
     error MustPayFullObligation();
 
     /// @notice Thrown when repayment basis points exceed 100%.
-<<<<<<< HEAD
-    string internal constant REPAYMENT_EXCEEDS_HUNDRED_PERCENT = "repayment exceeds 100%";
+    error RepaymentExceedsHundredPercent();
 
     /// @notice Thrown when an invalid markdown manager is set.
-    string internal constant INVALID_MARKDOWN_MANAGER = "invalid markdown manager";
+    error InvalidMarkdownManager();
 
     /// @notice Thrown when trying to settle non-existent debt.
-    string internal constant NO_DEBT_TO_SETTLE = "no debt to settle";
-=======
-    error RepaymentExceedsHundredPercent();
->>>>>>> 5076a9c1
+    error NoDebtToSettle();
 }