--- conflicted
+++ resolved
@@ -138,11 +138,9 @@
     /// @notice Thrown when attempting operations on a frozen market.
     error MarketFrozen();
 
-<<<<<<< HEAD
     /// @notice Thrown when a borrow would exceed the protocol debt cap.
     error DebtCapExceeded();
-=======
+
     /// @notice Thrown when borrow or repay would result in debt below minimum borrow amount.
     error BelowMinimumBorrow();
->>>>>>> 5b49d958
 }