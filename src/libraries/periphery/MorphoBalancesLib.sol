--- conflicted
+++ resolved
@@ -91,11 +91,7 @@
         (, totalSupplyShares,,) = expectedMarketBalances(morpho, marketParams);
     }
 
-<<<<<<< HEAD
-    /// @notice Returns the expected supply balance of `user` on a market after having accrued interest.
-=======
     /// @notice Returns the expected supply assets balance of `user` on a market after having accrued interest.
->>>>>>> 18265662
     /// @dev Warning: Wrong for `feeRecipient` because their supply shares increase is not taken into account.
     function expectedSupplyAssets(IMorpho morpho, MarketParams memory marketParams, address user)
         internal
@@ -109,13 +105,8 @@
         return supplyShares.toAssetsDown(totalSupplyAssets, totalSupplyShares);
     }
 
-<<<<<<< HEAD
-    /// @notice Returns the expected borrow balance of `user` on a market after having accrued interest.
-    function expectedBorrowBalance(IMorpho morpho, MarketParams memory marketParams, address user)
-=======
     /// @notice Returns the expected borrow assets balance of `user` on a market after having accrued interest.
     function expectedBorrowAssets(IMorpho morpho, MarketParams memory marketParams, address user)
->>>>>>> 18265662
         internal
         view
         returns (uint256)
