--- conflicted
+++ resolved
@@ -112,33 +112,14 @@
         // Safe "unchecked" int256 casts because utilization <= WAD, TARGET_UTILIZATION < WAD and errNormFactor <= WAD.
         int256 err = (int256(utilization) - int256(TARGET_UTILIZATION)).wDivDown(int256(errNormFactor));
 
-<<<<<<< HEAD
-=======
-        MarketIrm storage irm = marketIrm[id];
-        if (irm.prevBorrowRate == 0) return (err, INITIAL_RATE, INITIAL_RATE);
-
-        // errDelta = err - prevErr.
-        // errDelta is between -1 and 1, scaled by WAD.
-        int256 errDelta = err - irm.prevErr;
-
-        // Safe "unchecked" cast because LN_JUMP_FACTOR <= type(int256).max.
-        uint256 jumpMultiplier = MathLib.wExp(errDelta.wMulDown(int256(LN_JUMP_FACTOR)));
->>>>>>> d4697a35
         // Safe "unchecked" cast because SPEED_FACTOR <= type(int256).max.
         int256 speed = int256(SPEED_FACTOR).wMulDown(err);
         uint256 elapsed = (baseRate[id] > 0) ? block.timestamp - market.lastUpdate : 0;
         // Safe "unchecked" cast because elapsed <= block.timestamp.
         int256 linearVariation = speed * int256(elapsed);
         uint256 variationMultiplier = MathLib.wExp(linearVariation);
-<<<<<<< HEAD
         uint256 newBaseRate = (baseRate[id] > 0) ? baseRate[id].wMulDown(variationMultiplier) : INITIAL_BASE_RATE;
         uint256 newBorrowRate = newBaseRate.wMulDown(MathLib.wExp(err));
-=======
-
-        // newBorrowRate = prevBorrowRate * jumpMultiplier * variationMultiplier.
-        uint256 borrowRateAfterJump = irm.prevBorrowRate.wMulDown(jumpMultiplier);
-        uint256 newBorrowRate = borrowRateAfterJump.wMulDown(variationMultiplier);
->>>>>>> d4697a35
 
         // Then we compute the average rate over the period (this is what Morpho needs to accrue the interest).
         // avgBorrowRate = 1 / elapsed * ∫ borrowRateAfterJump * exp(speed * t) dt between 0 and elapsed
