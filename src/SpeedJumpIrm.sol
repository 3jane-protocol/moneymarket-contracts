// SPDX-License-Identifier: MIT
pragma solidity 0.8.19;

import {IIrm} from "../lib/morpho-blue/src/interfaces/IIrm.sol";

import {UtilsLib} from "./libraries/UtilsLib.sol";
import {ErrorsLib} from "./libraries/ErrorsLib.sol";
import {MathLib, WAD_INT as WAD} from "./libraries/MathLib.sol";
import {MarketParamsLib} from "../lib/morpho-blue/src/libraries/MarketParamsLib.sol";
import {Id, MarketParams, Market} from "../lib/morpho-blue/src/interfaces/IMorpho.sol";
import {MathLib as MorphoMathLib} from "../lib/morpho-blue/src/libraries/MathLib.sol";

/// @title AdaptativeCurveIrm
/// @author Morpho Labs
/// @custom:contact security@morpho.org
contract AdaptativeCurveIrm is IIrm {
    using MathLib for int256;
    using UtilsLib for int256;
    using MorphoMathLib for uint128;
    using MorphoMathLib for uint256;
    using MarketParamsLib for MarketParams;

    /* EVENTS */

    /// @notice Emitted when a borrow rate is updated.
    event BorrowRateUpdate(Id indexed id, uint256 avgBorrowRate, uint256 rateAtTarget);

    /* CONSTANTS */

    /// @notice Maximum rate at target per second (scaled by WAD) (1B% APR).
    int256 public constant MAX_RATE_AT_TARGET = int256(1e7 ether) / 365 days;
    /// @notice Mininimum rate at target per second (scaled by WAD) (0.1% APR).
    int256 public constant MIN_RATE_AT_TARGET = int256(0.001 ether) / 365 days;
    /// @notice Address of Morpho.
    address public immutable MORPHO;
    /// @notice Curve steepness (scaled by WAD).
    /// @dev Verified to be greater than 1 at construction.
    int256 public immutable CURVE_STEEPNESS;
    /// @notice Adjustment speed (scaled by WAD).
    /// @dev The speed is per second, so the rate moves at a speed of ADJUSTMENT_SPEED * err each second (while being
    /// continuously compounded). A typical value for the ADJUSTMENT_SPEED would be 10 ethers / 365 days.
    /// @dev Verified to be non-negative at construction.
    int256 public immutable ADJUSTMENT_SPEED;
    /// @notice Target utilization (scaled by WAD).
    /// @dev Verified to be strictly between 0 and 1 at construction.
    int256 public immutable TARGET_UTILIZATION;
    /// @notice Initial rate at target per second (scaled by WAD).
    /// @dev Verified to be between MIN_RATE_AT_TARGET and MAX_RATE_AT_TARGET at contruction.
    int256 public immutable INITIAL_RATE_AT_TARGET;

    /* STORAGE */

    /// @notice Rate at target utilization.
    /// @dev Tells the height of the curve.
    mapping(Id => int256) public rateAtTarget;

    /* CONSTRUCTOR */

    /// @notice Constructor.
    /// @param morpho The address of Morpho.
    /// @param curveSteepness The curve steepness (scaled by WAD).
    /// @param adjustmentSpeed The adjustment speed (scaled by WAD).
    /// @param targetUtilization The target utilization (scaled by WAD).
    /// @param initialRateAtTarget The initial rate at target (scaled by WAD).
    constructor(
        address morpho,
        int256 curveSteepness,
        int256 adjustmentSpeed,
        int256 targetUtilization,
        int256 initialRateAtTarget
    ) {
        require(morpho != address(0), ErrorsLib.ZERO_ADDRESS);
        require(curveSteepness >= WAD, ErrorsLib.INPUT_TOO_SMALL);
        require(adjustmentSpeed >= 0, ErrorsLib.INPUT_TOO_SMALL);
        require(targetUtilization < WAD, ErrorsLib.INPUT_TOO_LARGE);
        require(targetUtilization > 0, ErrorsLib.ZERO_INPUT);
        require(initialRateAtTarget >= MIN_RATE_AT_TARGET, ErrorsLib.INPUT_TOO_SMALL);
        require(initialRateAtTarget <= MAX_RATE_AT_TARGET, ErrorsLib.INPUT_TOO_LARGE);

        MORPHO = morpho;
        CURVE_STEEPNESS = curveSteepness;
        ADJUSTMENT_SPEED = adjustmentSpeed;
        TARGET_UTILIZATION = targetUtilization;
        INITIAL_RATE_AT_TARGET = initialRateAtTarget;
    }

    /* BORROW RATES */

    /// @inheritdoc IIrm
    function borrowRateView(MarketParams memory marketParams, Market memory market) external view returns (uint256) {
        (uint256 avgBorrowRate,) = _borrowRate(marketParams.id(), market);
        return avgBorrowRate;
    }

    /// @inheritdoc IIrm
    function borrowRate(MarketParams memory marketParams, Market memory market) external returns (uint256) {
        require(msg.sender == MORPHO, ErrorsLib.NOT_MORPHO);

        Id id = marketParams.id();

        (uint256 avgBorrowRate, int256 endRateAtTarget) = _borrowRate(id, market);

        rateAtTarget[id] = endRateAtTarget;

        // Safe "unchecked" because endRateAtTarget >= 0.
        emit BorrowRateUpdate(id, avgBorrowRate, uint256(endRateAtTarget));

        return avgBorrowRate;
    }

    /// @dev Returns avgBorrowRate and endRateAtTarget.
    /// @dev Assumes that the inputs `marketParams` and `id` match.
    function _borrowRate(Id id, Market memory market) private view returns (uint256, int256) {
        // Safe "unchecked" cast because the utilization is smaller than 1 (scaled by WAD).
        int256 utilization =
            int256(market.totalSupplyAssets > 0 ? market.totalBorrowAssets.wDivDown(market.totalSupplyAssets) : 0);

        int256 errNormFactor = utilization > TARGET_UTILIZATION ? WAD - TARGET_UTILIZATION : TARGET_UTILIZATION;
        int256 err = (utilization - TARGET_UTILIZATION).wDivDown(errNormFactor);

        int256 startRateAtTarget = rateAtTarget[id];

        // First interaction.
        if (startRateAtTarget == 0) {
            return (uint256(_curve(INITIAL_RATE_AT_TARGET, err)), INITIAL_RATE_AT_TARGET);
        } else {
            // Note that the speed is assumed constant between two interactions, but in theory it increases because of
            // interests. So the rate will be slightly underestimated.
            int256 speed = ADJUSTMENT_SPEED.wMulDown(err);

            // market.lastUpdate != 0 because it is not the first interaction with this market.
            // Safe "unchecked" cast because block.timestamp - market.lastUpdate <= block.timestamp <= type(int256).max.
            int256 elapsed = int256(block.timestamp - market.lastUpdate);
            int256 linearAdaptation = speed * elapsed;
            int256 adaptationMultiplier = MathLib.wExp(linearAdaptation);
            // endRateAtTarget is bounded between MIN_RATE_AT_TARGET and MAX_RATE_AT_TARGET.
            int256 endRateAtTarget =
                startRateAtTarget.wMulDown(adaptationMultiplier).bound(MIN_RATE_AT_TARGET, MAX_RATE_AT_TARGET);
            int256 endBorrowRate = _curve(endRateAtTarget, err);

            // Then we compute the average rate over the period.
            // Note that startBorrowRate is defined in the computations below.
            // avgBorrowRate = 1 / elapsed * ∫ startBorrowRate * exp(speed * t) dt between 0 and elapsed
            //               = startBorrowRate * (exp(linearAdaptation) - 1) / linearAdaptation
            //               = (endBorrowRate - startBorrowRate) / linearAdaptation
            // And for linearAdaptation around zero: avgBorrowRate ~ startBorrowRate = endBorrowRate.
            // Also, when it is the first interaction (rateAtTarget = 0).
            int256 avgBorrowRate;
            if (linearAdaptation == 0) {
                avgBorrowRate = endBorrowRate;
            } else {
                int256 startBorrowRate = _curve(startRateAtTarget, err);
                avgBorrowRate = (endBorrowRate - startBorrowRate).wDivDown(linearAdaptation);
            }

            // avgBorrowRate is non negative because:
            // - endBorrowRate >= 0 because endRateAtTarget >= MIN_RATE_AT_TARGET.
            // - linearAdaptation < 0 <=> adaptationMultiplier <= 1 <=> endBorrowRate <= startBorrowRate.
            return (uint256(avgBorrowRate), endRateAtTarget);
        }
    }

    /// @dev Returns the rate for a given `_rateAtTarget` and an `err`.
    /// The formula of the curve is the following:
    /// r = ((1-1/C)*err + 1) * rateAtTarget if err < 0
    ///     ((C-1)*err + 1) * rateAtTarget else.
<<<<<<< HEAD
    function _curve(int256 _rateAtTarget, int256 err) private view returns (int256) {
        /// Non negative because 1 - 1/C >= 0, C - 1 >= 0, rateAtTarget >= 0.
        int256 steeringCoeff =
            (err < 0 ? WAD - WAD.wDivDown(CURVE_STEEPNESS) : CURVE_STEEPNESS - WAD).wMulDown(_rateAtTarget);
        /// Non negative because if err < 0, steeringCoeff <= _rateAtTarget.
        return steeringCoeff.wMulDown(err) + _rateAtTarget;
=======
    function _curve(uint256 _rateAtTarget, int256 err) private view returns (uint256) {
        int256 coeff = err < 0 ? WAD_INT - WAD_INT.wDivDown(CURVE_STEEPNESS) : CURVE_STEEPNESS - WAD_INT;
        // Safe "unchecked" cast of _rateAtTarget because _rateAtTarget <= MAX_RATE_AT_TARGET.
        // Safe "unchecked" cast of the result because r >= 0.
        return uint256((coeff.wMulDown(err) + WAD_INT).wMulDown(int256(_rateAtTarget)));
>>>>>>> 145ff397
    }
}<|MERGE_RESOLUTION|>--- conflicted
+++ resolved
@@ -164,19 +164,10 @@
     /// The formula of the curve is the following:
     /// r = ((1-1/C)*err + 1) * rateAtTarget if err < 0
     ///     ((C-1)*err + 1) * rateAtTarget else.
-<<<<<<< HEAD
     function _curve(int256 _rateAtTarget, int256 err) private view returns (int256) {
-        /// Non negative because 1 - 1/C >= 0, C - 1 >= 0, rateAtTarget >= 0.
-        int256 steeringCoeff =
-            (err < 0 ? WAD - WAD.wDivDown(CURVE_STEEPNESS) : CURVE_STEEPNESS - WAD).wMulDown(_rateAtTarget);
-        /// Non negative because if err < 0, steeringCoeff <= _rateAtTarget.
-        return steeringCoeff.wMulDown(err) + _rateAtTarget;
-=======
-    function _curve(uint256 _rateAtTarget, int256 err) private view returns (uint256) {
-        int256 coeff = err < 0 ? WAD_INT - WAD_INT.wDivDown(CURVE_STEEPNESS) : CURVE_STEEPNESS - WAD_INT;
-        // Safe "unchecked" cast of _rateAtTarget because _rateAtTarget <= MAX_RATE_AT_TARGET.
-        // Safe "unchecked" cast of the result because r >= 0.
-        return uint256((coeff.wMulDown(err) + WAD_INT).wMulDown(int256(_rateAtTarget)));
->>>>>>> 145ff397
+        /// Non negative because 1 - 1/C >= 0, C - 1 >= 0.
+        int256 coeff = err < 0 ? WAD - WAD.wDivDown(CURVE_STEEPNESS) : CURVE_STEEPNESS - WAD;
+        /// Non negative because if err < 0, coeff <= 1.
+        return (coeff.wMulDown(err) + WAD).wMulDown(int256(_rateAtTarget));
     }
 }