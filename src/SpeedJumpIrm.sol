--- conflicted
+++ resolved
@@ -28,11 +28,7 @@
     /* CONSTANTS */
 
     /// @notice Maximum rate at target per second (scaled by WAD) (1B% APR).
-<<<<<<< HEAD
-    int256 public constant MAX_RATE_AT_TARGET = int256(1e7 ether) / 365 days;
-=======
-    uint256 public constant MAX_RATE_AT_TARGET = uint256(0.01e9 ether) / 365 days;
->>>>>>> 6ebacf06
+    int256 public constant MAX_RATE_AT_TARGET = int256(0.01e9 ether) / 365 days;
     /// @notice Mininimum rate at target per second (scaled by WAD) (0.1% APR).
     int256 public constant MIN_RATE_AT_TARGET = int256(0.001 ether) / 365 days;
     /// @notice Address of Morpho.
