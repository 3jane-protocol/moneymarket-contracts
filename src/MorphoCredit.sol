// SPDX-License-Identifier: BUSL-1.1
pragma solidity 0.8.22;

import {Id, MarketParams, MarkdownState, IMorphoCredit} from "./interfaces/IMorpho.sol";
import {IMarkdownManager} from "./interfaces/IMarkdownManager.sol";
import {IERC20} from "./interfaces/IERC20.sol";
import {IMorphoRepayCallback} from "./interfaces/IMorphoCallbacks.sol";
import {IProtocolConfig} from "./interfaces/IProtocolConfig.sol";
import {Morpho} from "./Morpho.sol";
import {MarketConfig} from "./interfaces/IProtocolConfig.sol";

import {UtilsLib} from "./libraries/UtilsLib.sol";
import {EventsLib} from "./libraries/EventsLib.sol";
import {ErrorsLib} from "./libraries/ErrorsLib.sol";
import {MathLib, WAD} from "./libraries/MathLib.sol";
import {MarketParamsLib} from "./libraries/MarketParamsLib.sol";
import {SharesMathLib} from "./libraries/SharesMathLib.sol";
import {SafeTransferLib} from "./libraries/SafeTransferLib.sol";

/// @title Morpho Credit
/// @author Morpho Labs
/// @custom:contact security@morpho.org
/// @notice The Morpho Credit contract extends Morpho with credit-based lending and per-borrower risk premiums.
/// @dev This contract implements a three-tier interest accrual system:
///
/// **Interest Rate Components:**
/// 1. Base Rate: Market-wide rate from the IRM, applied to all borrowers
/// 2. Premium Rate: Per-borrower risk premium based on creditworthiness
/// 3. Penalty Rate: Additional rate when borrower is delinquent (past grace period)
///
/// **Accrual Process Flow:**
/// ```
/// Market Interest (continuous) → Base Rate Growth
///                                      ↓
/// Borrower Premium Accrual → Premium on top of base
///                                      ↓
/// Delinquency Check → If delinquent, add penalty rate
/// ```
/// - Using ending balance for penalty calculations
contract MorphoCredit is Morpho, IMorphoCredit {
    using UtilsLib for uint256;
    using MarketParamsLib for MarketParams;
    using SharesMathLib for uint256;
    using MathLib for uint256;
    using SafeTransferLib for IERC20;

    /* STATE VARIABLES */

    /// @inheritdoc IMorphoCredit
    address public helper;

    /// @notice Immutable protocol configuration contract
    IProtocolConfig public immutable protocolConfig;

    /// @inheritdoc IMorphoCredit
    address public usd3;

    /// @inheritdoc IMorphoCredit
    mapping(Id => mapping(address => BorrowerPremium)) public borrowerPremium;

    /// @notice Payment cycles for each market
    mapping(Id => PaymentCycle[]) public paymentCycle;

    /// @notice Repayment obligations for each borrower in each market
    mapping(Id => mapping(address => RepaymentObligation)) public repaymentObligation;

    /// @notice Markdown state for tracking defaulted debt value reduction
    mapping(Id => mapping(address => MarkdownState)) public markdownState;

    /// @dev Storage gap for future upgrades (14 slots).
    uint256[14] private __gap;

    /* CONSTANTS */

    /// @notice Minimum premium amount to accrue (prevents precision loss)
    uint256 internal constant MIN_PREMIUM_THRESHOLD = 1;

    /// @notice Maximum elapsed time for premium accrual (365 days)
    uint256 internal constant MAX_ELAPSED_TIME = 365 days;

    /// @notice Maximum basis points (100%)
    uint256 internal constant MAX_BPS = 10000;

    /* INITIALIZER */

    /// @custom:oz-upgrades-unsafe-allow constructor
    constructor(IProtocolConfig _protocolConfig) {
        if (address(_protocolConfig) == address(0)) revert ErrorsLib.ZeroAddress();
        protocolConfig = _protocolConfig;
        _disableInitializers();
    }

    /// @dev Initializes the MorphoCredit contract.
    /// @param newOwner The initial owner of the contract.
    function initialize(address newOwner) external initializer {
        __Morpho_init(newOwner);
    }

    /* ADMIN FUNCTIONS */

    /// @inheritdoc IMorphoCredit
    function setHelper(address newHelper) external onlyOwner {
        if (newHelper == helper) revert ErrorsLib.AlreadySet();

        helper = newHelper;

        emit EventsLib.SetHelper(newHelper);
    }

    /// @inheritdoc IMorphoCredit
    function setUsd3(address newUsd3) external onlyOwner {
        if (newUsd3 == usd3) revert ErrorsLib.AlreadySet();

        usd3 = newUsd3;

        emit EventsLib.SetUsd3(newUsd3);
    }

    /* EXTERNAL FUNCTIONS - PREMIUM MANAGEMENT */

    /// @inheritdoc IMorphoCredit
    function accrueBorrowerPremium(Id id, address borrower) external {
        MarketParams memory marketParams = idToMarketParams[id];
        _accrueInterest(marketParams, id);
        _accrueBorrowerPremium(id, borrower);
        _updateBorrowerMarkdown(id, borrower);
        _snapshotBorrowerPosition(id, borrower);
    }

    /// @inheritdoc IMorphoCredit
    function accruePremiumsForBorrowers(Id id, address[] calldata borrowers) external {
        MarketParams memory marketParams = idToMarketParams[id];
        _accrueInterest(marketParams, id);
        for (uint256 i = 0; i < borrowers.length; i++) {
            _accrueBorrowerPremium(id, borrowers[i]);
            _updateBorrowerMarkdown(id, borrowers[i]);
            _snapshotBorrowerPosition(id, borrowers[i]);
        }
    }

    /* INTERNAL FUNCTIONS - PREMIUM CALCULATIONS */

    /// @dev Calculates the premium amount to be added based on observed base rate growth
    /// @param borrowAssetsAtLastAccrual The borrower's assets at last premium accrual
    /// @param borrowAssetsCurrent The borrower's current assets (including base interest)
    /// @param premiumRate The borrower's premium rate per second (scaled by WAD)
    /// @param elapsed Time elapsed since last accrual
    /// @return premiumAmount The premium amount to add
    function _calculateBorrowerPremiumAmount(
        uint256 borrowAssetsAtLastAccrual,
        uint256 borrowAssetsCurrent,
        uint256 premiumRate,
        uint256 elapsed
    ) internal pure returns (uint256 premiumAmount) {
        // Prevent division by zero
        if (borrowAssetsAtLastAccrual == 0 || elapsed == 0) return 0;

        // Calculate the actual base growth
        uint256 baseGrowthActual;
        uint256 baseRatePerSecond;
        if (borrowAssetsCurrent > borrowAssetsAtLastAccrual) {
            baseGrowthActual = borrowAssetsCurrent - borrowAssetsAtLastAccrual;
            baseRatePerSecond = borrowAssetsCurrent.wDivUp(borrowAssetsAtLastAccrual).wInverseTaylorCompounded(elapsed);
        }

        // Combine base rate with premium rate (both per-second)
        uint256 combinedRate = baseRatePerSecond + premiumRate;

        // Calculate compound growth using wTaylorCompounded
        uint256 totalGrowth = combinedRate.wTaylorCompounded(elapsed);
        uint256 totalGrowthAmount = borrowAssetsAtLastAccrual.wMulDown(totalGrowth);

        // Premium amount is the difference between total growth and actual base growth
        premiumAmount = totalGrowthAmount > baseGrowthActual ? totalGrowthAmount - baseGrowthActual : 0;
    }

    /// @dev Calculate ongoing premium and penalty rate if already past grace period
    /// @return premiumAmount The calculated premium amount (including penalty if applicable)
    function _calculateOngoingPremiumAndPenalty(
        Id id,
        address borrower,
        BorrowerPremium memory premium,
        RepaymentStatus status,
        uint256 borrowAssetsCurrent
    ) internal view returns (uint256 premiumAmount) {
        uint256 elapsed = block.timestamp - premium.lastAccrualTime;
        if (elapsed == 0) return 0;

        if (elapsed > MAX_ELAPSED_TIME) {
            elapsed = MAX_ELAPSED_TIME;
        }

        uint256 totalPremiumRate = premium.rate;

        // Add penalty rate if already in penalty period (after grace period)
        if (status != RepaymentStatus.Current && status != RepaymentStatus.GracePeriod) {
            RepaymentObligation memory obligation = repaymentObligation[id][borrower];
            uint256 cycleEndDate = paymentCycle[id][obligation.paymentCycleId].endDate;
            MarketConfig memory terms = protocolConfig.getMarketConfig();

            if (premium.lastAccrualTime > cycleEndDate + terms.gracePeriod) {
                totalPremiumRate += terms.irp;
            }
        }

        premiumAmount = _calculateBorrowerPremiumAmount(
            premium.borrowAssetsAtLastAccrual, borrowAssetsCurrent, totalPremiumRate, elapsed
        );
    }

    /// @dev Calculate initial penalty when first transitioning into penalty period
    /// @param id Market ID
    /// @param borrower Borrower address
    /// @param status Current repayment status
    /// @param borrowAssetsCurrent Current borrow assets after base accrual
    /// @param basePremiumAmount Premium amount already calculated
    /// @return penaltyAmount The calculated penalty amount
    /// @dev Penalty calculation logic:
    /// 1. Only applies if status is Delinquent or Default
    /// 2. Only for first accrual after grace period ends (lastAccrualTime <= cycleEndDate + gracePeriod)
    /// 3. Uses ending balance from obligation as the principal
    /// 4. Calculates penalty from cycle end date to now
    /// 5. Adds basePremiumAmount to current assets for accurate compounding
    function _calculateInitialPenalty(
        Id id,
        address borrower,
        RepaymentStatus status,
        uint256 borrowAssetsCurrent,
        uint256 basePremiumAmount
    ) internal view returns (uint256 penaltyAmount) {
        if (status != RepaymentStatus.Delinquent && status != RepaymentStatus.Default) {
            return 0;
        }

        BorrowerPremium memory premium = borrowerPremium[id][borrower];
        RepaymentObligation memory obligation = repaymentObligation[id][borrower];
        uint256 cycleEndDate = paymentCycle[id][obligation.paymentCycleId].endDate;
        MarketConfig memory terms = protocolConfig.getMarketConfig();

        if (premium.lastAccrualTime > cycleEndDate + terms.gracePeriod) {
            return 0; // Already handled in premium calculation
        }

        uint256 elapsed = block.timestamp - cycleEndDate;
        if (elapsed > MAX_ELAPSED_TIME) {
            elapsed = MAX_ELAPSED_TIME;
        }
        penaltyAmount = _calculateBorrowerPremiumAmount(
            obligation.endingBalance, borrowAssetsCurrent + basePremiumAmount, terms.irp, elapsed
        );
    }

    /// @dev Update position and market with premium shares
    function _updatePositionWithPremium(Id id, address borrower, uint256 premiumAmount) internal {
        Market memory targetMarket = market[id];

        uint256 premiumShares = premiumAmount.toSharesUp(targetMarket.totalBorrowAssets, targetMarket.totalBorrowShares);

        // Update borrower position
        position[id][borrower].borrowShares += premiumShares.toUint128();

        // Update market totals
        targetMarket.totalBorrowShares += premiumShares.toUint128();
        targetMarket.totalBorrowAssets += premiumAmount.toUint128();
        targetMarket.totalSupplyAssets += premiumAmount.toUint128();

        // Handle fees
        uint256 feeAmount;
        if (targetMarket.fee != 0) {
            feeAmount = premiumAmount.wMulDown(targetMarket.fee);
            uint256 feeShares =
                feeAmount.toSharesDown(targetMarket.totalSupplyAssets - feeAmount, targetMarket.totalSupplyShares);
            position[id][feeRecipient].supplyShares += feeShares;
            targetMarket.totalSupplyShares += feeShares.toUint128();
        }

        // Write back to storage
        market[id] = targetMarket;

        emit EventsLib.PremiumAccrued(id, borrower, premiumAmount, feeAmount);
    }

    /// @notice Accrue premium for a specific borrower
    /// @param id Market ID
    /// @param borrower Borrower address
    /// @dev Core accrual function that orchestrates the premium and penalty calculation process:
    /// 1. Check repayment status
    /// 2. Calculate premium based on elapsed time and rates
    /// 3. Calculate penalty if borrower is delinquent/default (not during grace period)
    /// 4. Apply combined premium+penalty as new borrow shares
    /// 5. Update timestamp to prevent double accrual
    /// @dev MUST be called after _accrueInterest to ensure base rate is current
    function _accrueBorrowerPremium(Id id, address borrower) internal {
        RepaymentObligation memory obligation = repaymentObligation[id][borrower];
        (RepaymentStatus status,) = _getRepaymentStatus(id, borrower, obligation);

        BorrowerPremium memory premium = borrowerPremium[id][borrower];
        if (premium.rate == 0 && status == RepaymentStatus.Current) return;

        if (position[id][borrower].borrowShares == 0) return;

        // Calculate current borrow assets
        Market memory targetMarket = market[id];
        uint256 borrowAssetsCurrent = uint256(position[id][borrower].borrowShares).toAssetsUp(
            targetMarket.totalBorrowAssets, targetMarket.totalBorrowShares
        );

        // Calculate premium and penalty accruals
        uint256 premiumAmount = _calculateOngoingPremiumAndPenalty(id, borrower, premium, status, borrowAssetsCurrent);

        // Calculate penalty if needed (handles first penalty accrual)
        uint256 penaltyAmount = _calculateInitialPenalty(id, borrower, status, borrowAssetsCurrent, premiumAmount);

        uint256 totalPremium = premiumAmount + penaltyAmount;

        // Skip if below threshold
        if (totalPremium < MIN_PREMIUM_THRESHOLD) {
            return;
        }

        // Apply the premium
        _updatePositionWithPremium(id, borrower, totalPremium);

        // Update timestamp
        borrowerPremium[id][borrower].lastAccrualTime = uint128(block.timestamp);
    }

    /// @notice Snapshot borrower's position for premium tracking
    /// @param id Market ID
    /// @param borrower Borrower address
    /// @dev Snapshots are critical for accurate premium calculation:
    /// - Captures the current borrow amount after all accruals
    /// - Updates borrowAssetsAtLastAccrual to this new value
    /// - Ensures next premium calculation starts from correct base
    /// - Only updates if borrower has a premium rate set
    /// @dev Called after every borrow, repay, or liquidation to maintain accuracy
    function _snapshotBorrowerPosition(Id id, address borrower) internal {
        BorrowerPremium memory premium = borrowerPremium[id][borrower];

        if (premium.rate == 0) return;

        Market memory targetMarket = market[id];

        uint256 currentBorrowAssets = uint256(position[id][borrower].borrowShares).toAssetsUp(
            targetMarket.totalBorrowAssets, targetMarket.totalBorrowShares
        );

        // Update premium struct in memory
        premium.borrowAssetsAtLastAccrual = currentBorrowAssets.toUint128();

        // Safety check: Initialize timestamp if not already set
        if (premium.lastAccrualTime == 0) {
            premium.lastAccrualTime = uint128(block.timestamp);
        }

        // Write back to storage
        borrowerPremium[id][borrower] = premium;
    }

    /* MODIFIERS */

    /// @notice Modifier to restrict access to the market's CreditLine contract
    modifier onlyCreditLine(Id id) {
        if (market[id].lastUpdate == 0) revert ErrorsLib.MarketNotCreated();
        if (msg.sender != idToMarketParams[id].creditLine) revert ErrorsLib.NotCreditLine();
        _;
    }

    /* EXTERNAL FUNCTIONS - CREDIT LINE MANAGEMENT */

    /// @inheritdoc IMorphoCredit
    function setCreditLine(Id id, address borrower, uint256 credit, uint128 premiumRate) external onlyCreditLine(id) {
        if (borrower == address(0)) revert ErrorsLib.ZeroAddress();

        position[id][borrower].collateral = credit.toUint128();

        emit EventsLib.SetCreditLine(id, borrower, credit);

        _setBorrowerPremiumRate(id, borrower, premiumRate);
    }

    /// @notice Set or update a borrower's premium rate
    /// @param id Market ID
    /// @param borrower Borrower address
    /// @param newRate New premium rate per second in WAD (e.g., 0.1e18 / 365 days for 10% APR)
    function _setBorrowerPremiumRate(Id id, address borrower, uint128 newRate) internal {
        // Accrue base interest first to ensure premium calculations are accurate
        MarketParams memory marketParams = idToMarketParams[id];
        _accrueInterest(marketParams, id);

        BorrowerPremium memory premium = borrowerPremium[id][borrower];
        uint128 oldRate = premium.rate;

        // If there's an existing position with borrow shares
        uint256 borrowShares = uint256(position[id][borrower].borrowShares);

        // If there was a previous rate, accrue premium first
        if (borrowShares > 0 && oldRate > 0) {
            _accrueBorrowerPremium(id, borrower);
        }

        // Set the new rate before taking snapshot
        premium.rate = newRate;
        if (premium.lastAccrualTime == 0) {
            premium.lastAccrualTime = uint128(block.timestamp);
        }

        borrowerPremium[id][borrower] = premium;

        // Take snapshot after setting the new rate if there are borrow shares
        if (borrowShares > 0 && newRate > 0) {
            _snapshotBorrowerPosition(id, borrower);
        }

        emit EventsLib.BorrowerPremiumRateSet(id, borrower, oldRate, newRate);
    }

    /* EXTERNAL FUNCTIONS - REPAYMENT MANAGEMENT */

    /// @notice Close a payment cycle and create it on-chain retroactively
    /// @param id Market ID
    /// @param endDate Cycle end date
    /// @param borrowers Array of borrower addresses
    /// @param repaymentBps Array of repayment basis points (e.g., 500 = 5%)
    /// @param endingBalances Array of ending balances for penalty calculations
    /// @dev The ending balance is crucial for penalty calculations - it represents
    /// the borrower's debt at cycle end and is used to calculate penalty interest
    /// from that point forward, ensuring path independence
    function closeCycleAndPostObligations(
        Id id,
        uint256 endDate,
        address[] calldata borrowers,
        uint256[] calldata repaymentBps,
        uint256[] calldata endingBalances
    ) external onlyCreditLine(id) {
        if (borrowers.length != repaymentBps.length || repaymentBps.length != endingBalances.length) {
            revert ErrorsLib.InconsistentInput();
        }
        if (endDate > block.timestamp) revert ErrorsLib.CannotCloseFutureCycle();

        uint256 cycleLength = paymentCycle[id].length;
        uint256 startDate;

        if (cycleLength > 0) {
            // Validate cycle comes after previous one
            PaymentCycle storage prevCycle = paymentCycle[id][cycleLength - 1];
            startDate = prevCycle.endDate + 1 days;
            if (startDate >= endDate) revert ErrorsLib.InvalidCycleDuration();
        }
        // else startDate remains 0 for the first cycle

        // Create the payment cycle record
        paymentCycle[id].push(PaymentCycle({endDate: endDate}));

        uint256 cycleId = paymentCycle[id].length - 1;

        // Post obligations for this cycle
        for (uint256 i = 0; i < borrowers.length; i++) {
            _postRepaymentObligation(id, borrowers[i], repaymentBps[i], cycleId, endingBalances[i]);
        }

        emit EventsLib.PaymentCycleCreated(id, cycleId, startDate, endDate);
    }

    /// @notice Add more obligations to the most recently closed cycle
    /// @param id Market ID
    /// @param borrowers Array of borrower addresses
    /// @param repaymentBps Array of repayment basis points (e.g., 500 = 5%)
    /// @param endingBalances Array of ending balances
    function addObligationsToLatestCycle(
        Id id,
        address[] calldata borrowers,
        uint256[] calldata repaymentBps,
        uint256[] calldata endingBalances
    ) external onlyCreditLine(id) {
        if (borrowers.length != repaymentBps.length || repaymentBps.length != endingBalances.length) {
            revert ErrorsLib.InconsistentInput();
        }
        if (paymentCycle[id].length == 0) revert ErrorsLib.NoCyclesExist();

        uint256 latestCycleId = paymentCycle[id].length - 1;

        for (uint256 i = 0; i < borrowers.length; i++) {
            _postRepaymentObligation(id, borrowers[i], repaymentBps[i], latestCycleId, endingBalances[i]);
        }
    }

    /// @notice Internal function to post individual obligation
    /// @param id Market ID
    /// @param borrower Borrower address
    /// @param repaymentBps Repayment percentage in basis points (e.g., 500 = 5%)
    /// @param cycleId Payment cycle ID
    /// @param endingBalance Balance at cycle end for penalty calculations
    function _postRepaymentObligation(
        Id id,
        address borrower,
        uint256 repaymentBps,
        uint256 cycleId,
        uint256 endingBalance
    ) internal {
        if (repaymentBps > MAX_BPS) revert ErrorsLib.RepaymentExceedsHundredPercent();

        RepaymentObligation memory obligation = repaymentObligation[id][borrower];

        // Calculate actual amount from basis points
        uint256 amount = endingBalance * repaymentBps / MAX_BPS;

        // Only set cycleId and endingBalance for new obligations
        if (obligation.amountDue == 0) {
            obligation.paymentCycleId = uint128(cycleId);
            obligation.endingBalance = endingBalance.toUint128();
        }

        // Update amount due
        obligation.amountDue = uint128(amount);

        repaymentObligation[id][borrower] = obligation;

        // Emit input parameters to reflect poster's intent
        emit EventsLib.RepaymentObligationPosted(id, borrower, amount, cycleId, endingBalance);
    }

    /// @notice Get repayment status for a borrower
    /// @param id Market ID
    /// @param borrower Borrower address
    /// @return status The borrower's current repayment status
    /// @return statusStartTime The timestamp when the current status began
    function getRepaymentStatus(Id id, address borrower) public view returns (RepaymentStatus, uint256) {
        return _getRepaymentStatus(id, borrower, repaymentObligation[id][borrower]);
    }

    /// @notice Get repayment status for a borrower
    /// @param id Market ID
    /// @param obligation the borrower repaymentObligation struct
    /// @return _status The borrower's current repayment status
    /// @return _statusStartTime The timestamp when the current status began
    function _getRepaymentStatus(Id id, address, RepaymentObligation memory obligation)
        internal
        view
        returns (RepaymentStatus _status, uint256 _statusStartTime)
    {
        if (obligation.amountDue == 0) return (RepaymentStatus.Current, 0);

        // Validate cycleId is within bounds
        if (obligation.paymentCycleId >= paymentCycle[id].length) revert ErrorsLib.InvalidCycleId();

        _statusStartTime = paymentCycle[id][obligation.paymentCycleId].endDate;

        MarketCreditTerms memory terms = protocolConfig.getMarketParams();

        if (block.timestamp <= _statusStartTime + terms.gracePeriod) {
            return (RepaymentStatus.GracePeriod, _statusStartTime);
        }
        _statusStartTime += terms.gracePeriod;
        if (block.timestamp < _statusStartTime + terms.delinquencyPeriod) {
            return (RepaymentStatus.Delinquent, _statusStartTime);
        }

        return (RepaymentStatus.Default, _statusStartTime + terms.delinquencyPeriod);
    }

    /* INTERNAL FUNCTIONS - HOOK IMPLEMENTATIONS */

    /// @inheritdoc Morpho
    function _beforeSupply(MarketParams memory, Id id, address onBehalf, uint256, uint256, bytes calldata)
        internal
        override
    {
        if (msg.sender != usd3) revert ErrorsLib.NotUsd3();
    }

    /// @inheritdoc Morpho
    function _beforeBorrow(MarketParams memory, Id id, address onBehalf, uint256, uint256) internal override {
<<<<<<< HEAD
        if (msg.sender != helper) revert ErrorsLib.NotHelper();
=======
        if (protocolConfig.getIsPaused() > 0) revert ErrorsLib.Paused();

>>>>>>> 325570d4
        // Check if borrower can borrow
        (RepaymentStatus status,) = getRepaymentStatus(id, onBehalf);
        if (status != RepaymentStatus.Current) revert ErrorsLib.OutstandingRepayment();
        _accrueBorrowerPremium(id, onBehalf);
        // No need to update markdown - borrower must be Current to borrow, so markdown is always 0
    }

    /// @inheritdoc Morpho
    /// @dev Accrues premium before tracking payment. During grace period, only base + premium
    /// accrue (no penalty), allowing borrowers to clear obligations without penalty.
    /// During delinquent/default, penalty also accrues before payment is tracked.
    function _beforeRepay(MarketParams memory, Id id, address onBehalf, uint256 assets, uint256) internal override {
        // Accrue premium (including penalty if past grace period)
        _accrueBorrowerPremium(id, onBehalf);
        _updateBorrowerMarkdown(id, onBehalf); // TODO: decide whether to remove

        // Track payment against obligation
        _trackObligationPayment(id, onBehalf, assets);
    }

    /// @inheritdoc Morpho
    function _afterBorrow(MarketParams memory, Id id, address onBehalf) internal override {
        _snapshotBorrowerPosition(id, onBehalf);
    }

    /// @inheritdoc Morpho
    function _afterRepay(MarketParams memory, Id id, address onBehalf, uint256) internal override {
        _snapshotBorrowerPosition(id, onBehalf);
        _updateBorrowerMarkdown(id, onBehalf);
    }

    /// @dev Track obligation payment and update state
    /// @param id Market ID
    /// @param borrower Borrower address
    /// @param payment Payment amount being made
    /// @dev Enforces minimum payment requirement - must pay full obligation
    /// This prevents partial payments that would leave borrowers in limbo
    function _trackObligationPayment(Id id, address borrower, uint256 payment) internal {
        uint256 amountDue = repaymentObligation[id][borrower].amountDue;

        if (amountDue == 0) return;

        if (payment < amountDue) revert ErrorsLib.MustPayFullObligation();

        // Clear the obligation
        repaymentObligation[id][borrower].amountDue = 0;

        emit EventsLib.RepaymentTracked(id, borrower, payment, 0);
    }

    /* EXTERNAL VIEW FUNCTIONS */

    /// @notice Get the total number of payment cycles for a market
    /// @param id Market ID
    /// @return The number of payment cycles
    function getPaymentCycleLength(Id id) external view returns (uint256) {
        return paymentCycle[id].length;
    }

    /// @notice Get both start and end dates for a given cycle
    /// @param id Market ID
    /// @param cycleId Cycle ID
    /// @return startDate The cycle start date
    /// @return endDate The cycle end date
    function getCycleDates(Id id, uint256 cycleId) external view returns (uint256 startDate, uint256 endDate) {
        if (cycleId >= paymentCycle[id].length) revert ErrorsLib.InvalidCycleId();

        endDate = paymentCycle[id][cycleId].endDate;

        if (cycleId != 0) {
            startDate = paymentCycle[id][cycleId - 1].endDate + 1 days;
        }
    }

    /* INTERNAL FUNCTIONS - HEALTH CHECK OVERRIDES */

    /// @dev Override health check for credit-based lending (without price)
    /// @param marketParams The market parameters
    /// @param id The market id
    /// @param borrower The borrower address
    /// @return healthy Whether the position is healthy
    function _isHealthy(MarketParams memory marketParams, Id id, address borrower)
        internal
        view
        override
        returns (bool)
    {
        // For credit-based lending, price is irrelevant
        return _isHealthy(marketParams, id, borrower, 0);
    }

    /// @dev Override health check for credit-based lending (with price)
    /// @param marketParams The market parameters
    /// @param id The market id
    /// @param borrower The borrower address
    /// @param collateralPrice The collateral price (unused in credit model)
    /// @return healthy Whether the position is healthy
    function _isHealthy(MarketParams memory marketParams, Id id, address borrower, uint256 collateralPrice)
        internal
        view
        override
        returns (bool)
    {
        Position memory position = position[id][borrower];

        // Early return if no borrow position
        if (position.borrowShares == 0) return true;

        Market memory market = market[id];

        // For credit-based lending, health is determined by credit utilization
        // position.collateral represents the credit limit
        uint256 borrowed = uint256(position.borrowShares).toAssetsUp(market.totalBorrowAssets, market.totalBorrowShares);
        uint256 creditLimit = position.collateral;

        return creditLimit >= borrowed;
    }

    /* MARKDOWN FUNCTIONS */

    /// @notice Update a borrower's markdown state and market total
    /// @param id Market ID
    /// @param borrower Borrower address
    function _updateBorrowerMarkdown(Id id, address borrower) internal {
        uint256 lastMarkdown = markdownState[id][borrower].lastCalculatedMarkdown;
        (RepaymentStatus status, uint256 statusStartTime) =
            _getRepaymentStatus(id, borrower, repaymentObligation[id][borrower]);

        // Check if in default and emit status change events
        bool isInDefault = status == RepaymentStatus.Default && statusStartTime > 0;
        bool wasInDefault = lastMarkdown > 0;

        if (isInDefault && !wasInDefault) {
            emit EventsLib.DefaultStarted(id, borrower, statusStartTime);
        } else if (!isInDefault && wasInDefault) {
            emit EventsLib.DefaultCleared(id, borrower);
        }

        // Calculate new markdown
        uint256 newMarkdown = 0;
        if (isInDefault) {
            uint256 timeInDefault = block.timestamp > statusStartTime ? block.timestamp - statusStartTime : 0;
            newMarkdown = IMarkdownManager(idToMarketParams[id].markdownManager).calculateMarkdown(
                borrower, _getBorrowerAssets(id, borrower), timeInDefault
            );
        }

        if (newMarkdown != lastMarkdown) {
            // Update borrower state
            markdownState[id][borrower].lastCalculatedMarkdown = uint128(newMarkdown);

            // Update market totals - use a separate function to avoid stack issues
            _updateMarketMarkdown(id, int256(newMarkdown) - int256(lastMarkdown));

            emit EventsLib.BorrowerMarkdownUpdated(id, borrower, lastMarkdown, newMarkdown);
        }
    }

    /// @notice Update market totals for markdown changes
    /// @param id Market ID
    /// @param markdownDelta Change in markdown (positive = increase, negative = decrease)
    function _updateMarketMarkdown(Id id, int256 markdownDelta) internal {
        if (markdownDelta == 0) return;

        Market memory m = market[id];

        // Track total markdowns for reporting/reversibility
        if (markdownDelta > 0) {
            // Markdown increased - add to total
            m.totalMarkdownAmount = (m.totalMarkdownAmount + uint256(markdownDelta)).toUint128();
        } else {
            // Markdown decreased - subtract from total (with underflow protection)
            uint256 decrease = uint256(-markdownDelta);
            m.totalMarkdownAmount =
                m.totalMarkdownAmount > decrease ? (m.totalMarkdownAmount - decrease).toUint128() : 0;
        }

        // Directly adjust supply assets
        if (markdownDelta > 0) {
            // Markdown increased - reduce supply
            m.totalSupplyAssets = m.totalSupplyAssets > uint256(markdownDelta)
                ? (m.totalSupplyAssets - uint256(markdownDelta)).toUint128()
                : 0;
        } else {
            // Markdown decreased (borrower recovering) - restore supply
            m.totalSupplyAssets = (m.totalSupplyAssets + uint256(-markdownDelta)).toUint128();
        }

        market[id] = m;
    }

    /// @notice Get borrower's current borrow assets
    /// @param id Market ID
    /// @param borrower Borrower address
    /// @return assets Current borrow amount in assets
    function _getBorrowerAssets(Id id, address borrower) internal view returns (uint256 assets) {
        Market memory m = market[id];
        assets = uint256(position[id][borrower].borrowShares).toAssetsUp(m.totalBorrowAssets, m.totalBorrowShares);
    }

    /// @notice Settle a borrower's account by writing off all remaining debt
    /// @dev Only callable by credit line contract
    /// @dev Should be called after any partial repayments have been made
    /// @param marketParams The market parameters
    /// @param borrower The borrower whose account to settle
    /// @return writtenOffAssets Amount of assets written off
    /// @return writtenOffShares Amount of shares written off
    function settleAccount(MarketParams memory marketParams, address borrower)
        external
        onlyCreditLine(marketParams.id())
        returns (uint256 writtenOffAssets, uint256 writtenOffShares)
    {
        Id id = marketParams.id();

        _accrueInterest(marketParams, id);
        _accrueBorrowerPremium(id, borrower);

        // Get position
        writtenOffShares = position[id][borrower].borrowShares;
        if (writtenOffShares == 0) revert ErrorsLib.NoAccountToSettle();

        Market memory m = market[id];

        // Calculate written off assets
        writtenOffAssets = writtenOffShares.toAssetsUp(m.totalBorrowAssets, m.totalBorrowShares);

        // Clear position and apply supply adjustment
        _applySettlement(id, borrower, writtenOffShares, writtenOffAssets);

        emit EventsLib.AccountSettled(id, msg.sender, borrower, writtenOffAssets, writtenOffShares);
    }

    /// @notice Apply settlement to storage
    function _applySettlement(Id id, address borrower, uint256 writtenOffShares, uint256 writtenOffAssets) internal {
        uint256 lastMarkdown = markdownState[id][borrower].lastCalculatedMarkdown;

        // Clear position
        position[id][borrower].borrowShares = 0;
        delete markdownState[id][borrower];
        delete repaymentObligation[id][borrower];

        // Update borrow totals
        market[id].totalBorrowShares = (market[id].totalBorrowShares - writtenOffShares).toUint128();
        market[id].totalBorrowAssets = (market[id].totalBorrowAssets - writtenOffAssets).toUint128();

        // Apply net supply adjustment
        uint128 totalSupplyAssets = market[id].totalSupplyAssets;
        int256 netAdjustment = int256(lastMarkdown) - int256(writtenOffAssets);
        if (netAdjustment > 0) {
            market[id].totalSupplyAssets = (totalSupplyAssets + uint256(netAdjustment)).toUint128();
        } else if (netAdjustment < 0) {
            uint256 loss = uint256(-netAdjustment);
            if (totalSupplyAssets < loss) revert ErrorsLib.InsufficientLiquidity();
            market[id].totalSupplyAssets = (totalSupplyAssets - loss).toUint128();
        }

        // Update markdown total
        if (lastMarkdown > 0) {
            uint128 totalMarkdownAmount = market[id].totalMarkdownAmount;
            market[id].totalMarkdownAmount =
                totalMarkdownAmount > lastMarkdown ? (totalMarkdownAmount - lastMarkdown).toUint128() : 0;
        }
    }
}<|MERGE_RESOLUTION|>--- conflicted
+++ resolved
@@ -571,12 +571,9 @@
 
     /// @inheritdoc Morpho
     function _beforeBorrow(MarketParams memory, Id id, address onBehalf, uint256, uint256) internal override {
-<<<<<<< HEAD
         if (msg.sender != helper) revert ErrorsLib.NotHelper();
-=======
         if (protocolConfig.getIsPaused() > 0) revert ErrorsLib.Paused();
-
->>>>>>> 325570d4
+        
         // Check if borrower can borrow
         (RepaymentStatus status,) = getRepaymentStatus(id, onBehalf);
         if (status != RepaymentStatus.Current) revert ErrorsLib.OutstandingRepayment();
