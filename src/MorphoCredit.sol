--- conflicted
+++ resolved
@@ -561,11 +561,7 @@
     /// @inheritdoc Morpho
     function _beforeBorrow(MarketParams memory, Id id, address onBehalf, uint256, uint256) internal override {
         // Check if borrower can borrow
-<<<<<<< HEAD
-        require(canBorrow(id, onBehalf), ErrorsLib.OUTSTANDING_REPAYMENT);
-=======
-        if (getRepaymentStatus(id, onBehalf) != RepaymentStatus.Current) revert ErrorsLib.OutstandingRepayment();
->>>>>>> 5076a9c1
+        if (!canBorrow(id, onBehalf)) revert ErrorsLib.OutstandingRepayment();
         _accrueBorrowerPremium(id, onBehalf);
         _updateBorrowerMarkdown(id, onBehalf);
     }
@@ -709,10 +705,10 @@
     /// @param id Market ID
     /// @param manager Address of the markdown manager contract
     function setMarkdownManager(Id id, address manager) external onlyOwner {
-        require(market[id].lastUpdate != 0, ErrorsLib.MARKET_NOT_CREATED);
+        if (market[id].lastUpdate == 0) revert ErrorsLib.MarketNotCreated();
 
         if (manager != address(0)) {
-            require(IMarkdownManager(manager).isValidForMarket(id), ErrorsLib.INVALID_MARKDOWN_MANAGER);
+            if (!IMarkdownManager(manager).isValidForMarket(id)) revert ErrorsLib.InvalidMarkdownManager();
         }
 
         address oldManager = markdownManager[id];
@@ -809,14 +805,14 @@
         returns (uint256 repaidShares, uint256 writtenOffShares)
     {
         Id id = marketParams.id();
-        require(market[id].lastUpdate != 0, ErrorsLib.MARKET_NOT_CREATED);
+        if (market[id].lastUpdate == 0) revert ErrorsLib.MarketNotCreated();
 
         _accrueInterest(marketParams, id);
         _accrueBorrowerPremium(id, borrower);
 
         // Get position and calculate settlement
         uint256 borrowShares = position[id][borrower].borrowShares;
-        require(borrowShares > 0, ErrorsLib.NO_DEBT_TO_SETTLE);
+        if (borrowShares == 0) revert ErrorsLib.NoDebtToSettle();
 
         (repaidShares, writtenOffShares, repayAmount) = _calculateSettlement(id, borrowShares, repayAmount);
 
