--- conflicted
+++ resolved
@@ -8,21 +8,13 @@
 /// @custom:contact security@morpho.xyz
 /// @notice Interface that IRMs used by Morpho must implement.
 interface IIrm {
-<<<<<<< HEAD
-    /// @notice Returns the borrow rate of a market.
+    /// @notice Returns the borrow rate of the market `marketParams`.
     /// @param marketParams The MarketParams struct of the market.
     /// @param market The Market struct of the market.
     function borrowRate(MarketParams memory marketParams, Market memory market) external returns (uint256);
 
-    /// @notice Returns the borrow rate of a market.
+    /// @notice Returns the borrow rate of the market `marketParams` without modifying any storage.
     /// @param marketParams The MarketParams struct of the market.
     /// @param market The Market struct of the market.
     function borrowRateView(MarketParams memory marketParams, Market memory market) external view returns (uint256);
-=======
-    /// @notice Returns the borrow rate of the market `marketParams`.
-    function borrowRate(MarketParams memory marketParams) external returns (uint256);
-
-    /// @notice Returns the borrow rate of the market `marketParams` without modifying the IRM's storage.
-    function borrowRateView(MarketParams memory marketParams) external view returns (uint256);
->>>>>>> 590678de
 }