--- conflicted
+++ resolved
@@ -8,10 +8,6 @@
 /// @custom:contact security@morpho.xyz
 /// @notice Interface that IRMs used by Morpho must implement.
 interface IIrm {
-<<<<<<< HEAD
-    function borrowRate(Market calldata market) external view returns (uint256);
-=======
     /// @notice Returns the borrow rate of a `market`.
-    function borrowRate(Market memory market) external returns (uint256);
->>>>>>> c64bc9b1
+    function borrowRate(Market memory market) external view returns (uint256);
 }