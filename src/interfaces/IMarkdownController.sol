--- conflicted
+++ resolved
@@ -34,15 +34,10 @@
 
     /// @notice Redistributes all remaining JANE on settlement
     /// @param borrower The borrower address
-<<<<<<< HEAD
     /// @return slashed Amount of JANE redistributed
     function slashJaneFull(address borrower) external returns (uint256 slashed);
-=======
-    /// @return burned Amount of JANE burned
-    function burnJaneFull(address borrower) external returns (uint256 burned);
 
     /// @notice Reset burn tracking state for a borrower
     /// @param borrower The borrower address
     function resetBorrowerState(address borrower) external;
->>>>>>> a6b3cb6f
 }