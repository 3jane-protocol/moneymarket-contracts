--- conflicted
+++ resolved
@@ -294,9 +294,5 @@
     function setAuthorizationWithSig(Authorization calldata authorization, Signature calldata signature) external;
 
     /// @notice Returns the data stored on the different `slots`.
-<<<<<<< HEAD
-    function extSloads(bytes32[] memory slots) external pure returns (bytes32[] memory res);
-=======
-    function extSloads(bytes32[] memory slots) external view returns (bytes32[] memory);
->>>>>>> bdcf70a0
+    function extSloads(bytes32[] memory slots) external pure returns (bytes32[] memory);
 }