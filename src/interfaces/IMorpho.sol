--- conflicted
+++ resolved
@@ -214,14 +214,9 @@
     function withdrawCollateral(MarketParams memory marketParams, uint256 assets, address onBehalf, address receiver)
         external;
 
-<<<<<<< HEAD
-    /// @notice Liquidates the given `repaidShares` of debt asset or seize the given `seized` collateral assets to the given `market` of the
+    /// @notice Liquidates the given `repaidShares` of debt asset or seize the given `seized` of collateral on the given `market` of the
     ///         given `borrower`'s position, optionally calling back the caller's `onMorphoLiquidate` function with the given `data`.
     /// @dev Either `seized` or `repaidShares` should be zero.
-=======
-    /// @notice Liquidates `seized` of collateral to `market` of `borrower`'s position, optionally calling back the
-    /// caller's `onMorphoLiquidate` function with the given `data`.
->>>>>>> 40105d82
     /// @dev Seizing more than the collateral balance will underflow and revert without any error message.
     /// @dev Repaying more than the borrow balance will underflow and revert without any error message.
     /// @param marketParams The market of the position.
@@ -229,15 +224,15 @@
     /// @param seizedAssets The amount of collateral to seize.
     /// @param repaidShares The amount of shares to repay.
     /// @param data Arbitrary data to pass to the `onMorphoLiquidate` callback. Pass empty data if not needed.
-    /// @return seizedAssets_ The amount of assets seized.
-    /// @return repaidAssets_ The amount of assets repaid.
+    /// @return The amount of assets seized.
+    /// @return The amount of assets repaid.
     function liquidate(
         MarketParams memory marketParams,
         address borrower,
         uint256 seizedAssets,
         uint256 repaidShares,
         bytes memory data
-    ) external returns (uint256 seizedAssets_, uint256 repaidAssets_);
+    ) external returns (uint256, uint256);
 
     /// @notice Executes a flash loan.
     /// @param token The token to flash loan.
