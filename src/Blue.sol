--- conflicted
+++ resolved
@@ -22,28 +22,17 @@
 /// @dev The name used for EIP-712 signature.
 string constant EIP712_NAME = "Blue";
 
-<<<<<<< HEAD
-/// @dev The version used for EIP-712 signature.
-string constant EIP712_VERSION = "0";
-
-/// @dev The domain typehash used for the EIP-712 signature.
-bytes32 constant EIP712_DOMAIN_TYPEHASH =
-    keccak256("EIP712Domain(string name,string version,uint256 chainId,address verifyingContract)");
-=======
 /// @dev The domain typehash used for the EIP-712 signature.
 bytes32 constant EIP712_DOMAIN_TYPEHASH =
     keccak256("EIP712Domain(string name,uint256 chainId,address verifyingContract)");
->>>>>>> c1aab0a3
 
 /// @dev The typehash for approveManagerWithSig Authorization used for the EIP-712 signature.
 bytes32 constant EIP712_AUTHORIZATION_TYPEHASH =
-    keccak256("Authorization(address delegator,address manager,bool isAllowed,uint256 nonce,uint256 deadline)");
+    keccak256("Authorization(address delegator,address manager,bool approval,uint256 nonce,uint256 deadline)");
 
 /// @dev The highest valid value for s in an ECDSA signature pair (0 < s < secp256k1n ÷ 2 + 1).
 uint256 constant MAX_VALID_ECDSA_S = 0x7FFFFFFFFFFFFFFFFFFFFFFFFFFFFFFF5D576E7357A4501DDFE92F46681B20A0;
 
-<<<<<<< HEAD
-=======
 /// @notice Contains the `v`, `r` and `s` parameters of an ECDSA signature.
 struct Signature {
     uint8 v;
@@ -51,7 +40,6 @@
     bytes32 s;
 }
 
->>>>>>> c1aab0a3
 contract Blue {
     using SharesMath for uint256;
     using FixedPointMathLib for uint256;
@@ -100,20 +88,8 @@
     constructor(address newOwner) {
         owner = newOwner;
 
-<<<<<<< HEAD
-        domainSeparator = keccak256(
-            abi.encode(
-                EIP712_DOMAIN_TYPEHASH,
-                keccak256(bytes(EIP712_NAME)),
-                keccak256(bytes(EIP712_VERSION)),
-                block.chainid,
-                address(this)
-            )
-        );
-=======
         domainSeparator =
             keccak256(abi.encode(EIP712_DOMAIN_TYPEHASH, keccak256(bytes(EIP712_NAME)), block.chainid, address(this)));
->>>>>>> c1aab0a3
     }
 
     // Modifiers.
@@ -329,7 +305,7 @@
     function setApproval(
         address delegator,
         address manager,
-        bool isAllowed,
+        bool approval,
         uint256 nonce,
         uint256 deadline,
         Signature calldata signature
@@ -339,7 +315,7 @@
         require(signature.v == 27 || signature.v == 28, Errors.INVALID_V);
 
         bytes32 structHash =
-            keccak256(abi.encode(EIP712_AUTHORIZATION_TYPEHASH, delegator, manager, isAllowed, nonce, deadline));
+            keccak256(abi.encode(EIP712_AUTHORIZATION_TYPEHASH, delegator, manager, approval, nonce, deadline));
         bytes32 digest = keccak256(abi.encodePacked(EIP712_MSG_PREFIX, domainSeparator, structHash));
         address signatory = ecrecover(digest, signature.v, signature.r, signature.s);
 
@@ -347,15 +323,17 @@
         require(block.timestamp < deadline, Errors.SIGNATURE_EXPIRED);
         require(nonce == userNonce[signatory]++, Errors.INVALID_NONCE);
 
-        _setApproval(signatory, manager, isAllowed);
-    }
-
-    function setApproval(address manager, bool isAllowed) external {
-        _setApproval(msg.sender, manager, isAllowed);
-    }
-
-    function _setApproval(address delegator, address manager, bool isAllowed) internal {
-        isApproved[delegator][manager] = isAllowed;
+        _setApproval(signatory, manager, approval);
+    }
+
+    function setApproval(address manager, bool approval) external {
+        _setApproval(msg.sender, manager, approval);
+    }
+
+    function _setApproval(address delegator, address manager, bool approval) internal {
+        isApproved[delegator][manager] = approval;
+
+        emit Events.Approval(msg.sender, delegator, manager, approval);
     }
 
     function _isSenderOrIsApproved(address user) internal view returns (bool) {
