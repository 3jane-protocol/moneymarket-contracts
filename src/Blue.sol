// SPDX-License-Identifier: UNLICENSED
pragma solidity 0.8.21;

import {IIrm} from "src/interfaces/IIrm.sol";
import {IERC20} from "src/interfaces/IERC20.sol";

import {Errors} from "./libraries/Errors.sol";
import {SharesMath} from "src/libraries/SharesMath.sol";
import {FixedPointMathLib} from "src/libraries/FixedPointMathLib.sol";
import {Id, Market, MarketLib} from "src/libraries/MarketLib.sol";
import {SafeTransferLib} from "src/libraries/SafeTransferLib.sol";

<<<<<<< HEAD
uint256 constant MAX_FEE = 0.2e18;
=======
uint256 constant WAD = 1e18;
uint256 constant MAX_FEE = 0.25e18;
>>>>>>> 7e97f751
uint256 constant ALPHA = 0.5e18;

contract Blue {
    using SharesMath for uint256;
    using FixedPointMathLib for uint256;
    using SafeTransferLib for IERC20;
    using MarketLib for Market;

    // Storage.

    // Owner.
    address public owner;
    // Fee recipient.
    address public feeRecipient;
    // User' supply balances.
    mapping(Id => mapping(address => uint256)) public supplyShare;
    // User' borrow balances.
    mapping(Id => mapping(address => uint256)) public borrowShare;
    // User' collateral balance.
    mapping(Id => mapping(address => uint256)) public collateral;
    // Market total supply.
    mapping(Id => uint256) public totalSupply;
    // Market total supply shares.
    mapping(Id => uint256) public totalSupplyShares;
    // Market total borrow.
    mapping(Id => uint256) public totalBorrow;
    // Market total borrow shares.
    mapping(Id => uint256) public totalBorrowShares;
    // Interests last update (used to check if a market has been created).
    mapping(Id => uint256) public lastUpdate;
    // Fee.
    mapping(Id => uint256) public fee;
    // Enabled IRMs.
    mapping(IIrm => bool) public isIrmEnabled;
    // Enabled LLTVs.
    mapping(uint256 => bool) public isLltvEnabled;
    // User's managers.
    mapping(address => mapping(address => bool)) public isApproved;

    // Constructor.

    constructor(address newOwner) {
        owner = newOwner;
    }

    // Modifiers.

    modifier onlyOwner() {
        require(msg.sender == owner, Errors.NOT_OWNER);
        _;
    }

    // Only owner functions.

    function transferOwnership(address newOwner) external onlyOwner {
        owner = newOwner;
    }

    function enableIrm(IIrm irm) external onlyOwner {
        isIrmEnabled[irm] = true;
    }

    function enableLltv(uint256 lltv) external onlyOwner {
        require(lltv < FixedPointMathLib.WAD, Errors.LLTV_TOO_HIGH);
        isLltvEnabled[lltv] = true;
    }

    /// @notice It is the owner's responsibility to ensure a fee recipient is set before setting a non-zero fee.
    function setFee(Market memory market, uint256 newFee) external onlyOwner {
        Id id = market.id();
        require(lastUpdate[id] != 0, Errors.MARKET_NOT_CREATED);
        require(newFee <= MAX_FEE, Errors.MAX_FEE_EXCEEDED);
        fee[id] = newFee;
    }

    function setFeeRecipient(address recipient) external onlyOwner {
        feeRecipient = recipient;
    }

    // Markets management.

    function createMarket(Market memory market) external {
        Id id = market.id();
        require(isIrmEnabled[market.irm], Errors.IRM_NOT_ENABLED);
        require(isLltvEnabled[market.lltv], Errors.LLTV_NOT_ENABLED);
        require(lastUpdate[id] == 0, Errors.MARKET_CREATED);

        _accrueInterests(market, id);
    }

    // Supply management.

    function supply(Market memory market, uint256 amount, address onBehalf) external {
        Id id = market.id();
        require(lastUpdate[id] != 0, Errors.MARKET_NOT_CREATED);
        require(amount != 0, Errors.ZERO_AMOUNT);

        _accrueInterests(market, id);

        uint256 shares = amount.toSharesDown(totalSupply[id], totalSupplyShares[id]);
        supplyShare[id][onBehalf] += shares;
        totalSupplyShares[id] += shares;

        totalSupply[id] += amount;

        market.borrowableAsset.safeTransferFrom(msg.sender, address(this), amount);
    }

    function withdraw(Market memory market, uint256 amount, address onBehalf) external {
        Id id = market.id();
        require(lastUpdate[id] != 0, Errors.MARKET_NOT_CREATED);
        require(amount != 0, Errors.ZERO_AMOUNT);
        require(_isSenderOrIsApproved(onBehalf), Errors.MANAGER_NOT_APPROVED);

        _accrueInterests(market, id);

        uint256 shares = amount.toSharesUp(totalSupply[id], totalSupplyShares[id]);
        supplyShare[id][onBehalf] -= shares;
        totalSupplyShares[id] -= shares;

        totalSupply[id] -= amount;

        require(totalBorrow[id] <= totalSupply[id], Errors.INSUFFICIENT_LIQUIDITY);

        market.borrowableAsset.safeTransfer(msg.sender, amount);
    }

    // Borrow management.

    function borrow(Market memory market, uint256 amount, address onBehalf) external {
        Id id = market.id();
        require(lastUpdate[id] != 0, Errors.MARKET_NOT_CREATED);
        require(amount != 0, Errors.ZERO_AMOUNT);
        require(_isSenderOrIsApproved(onBehalf), Errors.MANAGER_NOT_APPROVED);

        _accrueInterests(market, id);

        uint256 shares = amount.toSharesUp(totalBorrow[id], totalBorrowShares[id]);
        borrowShare[id][onBehalf] += shares;
        totalBorrowShares[id] += shares;

        totalBorrow[id] += amount;

        require(_isHealthy(market, id, onBehalf), Errors.INSUFFICIENT_COLLATERAL);
        require(totalBorrow[id] <= totalSupply[id], Errors.INSUFFICIENT_LIQUIDITY);

        market.borrowableAsset.safeTransfer(msg.sender, amount);
    }

    function repay(Market memory market, uint256 amount, address onBehalf) external {
        Id id = market.id();
        require(lastUpdate[id] != 0, Errors.MARKET_NOT_CREATED);
        require(amount != 0, Errors.ZERO_AMOUNT);

        _accrueInterests(market, id);

        uint256 shares = amount.toSharesDown(totalBorrow[id], totalBorrowShares[id]);
        borrowShare[id][onBehalf] -= shares;
        totalBorrowShares[id] -= shares;

        totalBorrow[id] -= amount;

        market.borrowableAsset.safeTransferFrom(msg.sender, address(this), amount);
    }

    // Collateral management.

    /// @dev Don't accrue interests because it's not required and it saves gas.
    function supplyCollateral(Market memory market, uint256 amount, address onBehalf) external {
        Id id = market.id();
        require(lastUpdate[id] != 0, Errors.MARKET_NOT_CREATED);
        require(amount != 0, Errors.ZERO_AMOUNT);

        // Don't accrue interests because it's not required and it saves gas.

        collateral[id][onBehalf] += amount;

        market.collateralAsset.safeTransferFrom(msg.sender, address(this), amount);
    }

    function withdrawCollateral(Market memory market, uint256 amount, address onBehalf) external {
        Id id = market.id();
        require(lastUpdate[id] != 0, Errors.MARKET_NOT_CREATED);
        require(amount != 0, Errors.ZERO_AMOUNT);
        require(_isSenderOrIsApproved(onBehalf), Errors.MANAGER_NOT_APPROVED);

        _accrueInterests(market, id);

        collateral[id][onBehalf] -= amount;

        require(_isHealthy(market, id, onBehalf), Errors.INSUFFICIENT_COLLATERAL);

        market.collateralAsset.safeTransfer(msg.sender, amount);
    }

    // Liquidation.

    function liquidate(Market memory market, address borrower, uint256 seized) external {
        Id id = market.id();
        require(lastUpdate[id] != 0, Errors.MARKET_NOT_CREATED);
        require(seized != 0, Errors.ZERO_AMOUNT);

        _accrueInterests(market, id);

        uint256 collateralPrice = market.collateralOracle.price();
        uint256 borrowablePrice = market.borrowableOracle.price();

        require(!_isHealthy(market, id, borrower, collateralPrice, borrowablePrice), Errors.HEALTHY_POSITION);

        // The liquidation incentive is 1 + ALPHA * (1 / LLTV - 1).
        uint256 incentive = FixedPointMathLib.WAD
            + ALPHA.mulWadDown(FixedPointMathLib.WAD.divWadDown(market.lltv) - FixedPointMathLib.WAD);
        uint256 repaid = seized.mulWadUp(collateralPrice).divWadUp(incentive).divWadUp(borrowablePrice);
        uint256 repaidShares = repaid.toSharesDown(totalBorrow[id], totalBorrowShares[id]);

        borrowShare[id][borrower] -= repaidShares;
        totalBorrowShares[id] -= repaidShares;
        totalBorrow[id] -= repaid;

        collateral[id][borrower] -= seized;

        // Realize the bad debt if needed.
        if (collateral[id][borrower] == 0) {
            uint256 badDebt = borrowShare[id][borrower].toAssetsUp(totalBorrow[id], totalBorrowShares[id]);
            totalSupply[id] -= badDebt;
            totalBorrow[id] -= badDebt;
            totalBorrowShares[id] -= borrowShare[id][borrower];
            borrowShare[id][borrower] = 0;
        }

        market.collateralAsset.safeTransfer(msg.sender, seized);
        market.borrowableAsset.safeTransferFrom(msg.sender, address(this), repaid);
    }

    // Position management.

    function setApproval(address manager, bool isAllowed) external {
        isApproved[msg.sender][manager] = isAllowed;
    }

    function _isSenderOrIsApproved(address user) internal view returns (bool) {
        return msg.sender == user || isApproved[user][msg.sender];
    }

    // Interests management.

    function _accrueInterests(Market memory market, Id id) internal {
        uint256 marketTotalBorrow = totalBorrow[id];

        if (marketTotalBorrow != 0) {
            uint256 borrowRate = market.irm.borrowRate(market);
            uint256 accruedInterests = marketTotalBorrow.mulWadDown(borrowRate * (block.timestamp - lastUpdate[id]));
            totalBorrow[id] = marketTotalBorrow + accruedInterests;
            totalSupply[id] += accruedInterests;

            if (fee[id] != 0) {
                uint256 feeAmount = accruedInterests.mulWadDown(fee[id]);
                // The fee amount is subtracted from the total supply in this calculation to compensate for the fact that total supply is already updated.
                uint256 feeShares = feeAmount.mulDivDown(totalSupplyShares[id], totalSupply[id] - feeAmount);
                supplyShare[id][feeRecipient] += feeShares;
                totalSupplyShares[id] += feeShares;
            }
        }

        lastUpdate[id] = block.timestamp;
    }

    // Health check.

    function _isHealthy(Market memory market, Id id, address user) internal view returns (bool) {
        if (borrowShare[id][user] == 0) return true;

        uint256 collateralPrice = market.collateralOracle.price();
        uint256 borrowablePrice = market.borrowableOracle.price();

        return _isHealthy(market, id, user, collateralPrice, borrowablePrice);
    }

    function _isHealthy(Market memory market, Id id, address user, uint256 collateralPrice, uint256 borrowablePrice)
        internal
        view
        returns (bool)
    {
        uint256 borrowValue =
            borrowShare[id][user].toAssetsUp(totalBorrow[id], totalBorrowShares[id]).mulWadUp(borrowablePrice);
        uint256 collateralValue = collateral[id][user].mulWadDown(collateralPrice);

        return collateralValue.mulWadDown(market.lltv) >= borrowValue;
    }

    // Storage view.

    function extsload(bytes32[] calldata slots) external view returns (bytes32[] memory res) {
        uint256 nSlots = slots.length;

        res = new bytes32[](nSlots);

        for (uint256 i; i < nSlots;) {
            bytes32 slot = slots[i++];

            /// @solidity memory-safe-assembly
            assembly {
                mstore(add(res, mul(i, 32)), sload(slot))
            }
        }
    }
}<|MERGE_RESOLUTION|>--- conflicted
+++ resolved
@@ -10,12 +10,8 @@
 import {Id, Market, MarketLib} from "src/libraries/MarketLib.sol";
 import {SafeTransferLib} from "src/libraries/SafeTransferLib.sol";
 
-<<<<<<< HEAD
-uint256 constant MAX_FEE = 0.2e18;
-=======
-uint256 constant WAD = 1e18;
 uint256 constant MAX_FEE = 0.25e18;
->>>>>>> 7e97f751
+
 uint256 constant ALPHA = 0.5e18;
 
 contract Blue {
