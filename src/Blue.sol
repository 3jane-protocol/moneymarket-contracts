// SPDX-License-Identifier: UNLICENSED
pragma solidity 0.8.20;

import {IIrm} from "src/interfaces/IIrm.sol";
import {IERC20} from "src/interfaces/IERC20.sol";

import {Errors} from "./libraries/Errors.sol";
import {SharesMath} from "src/libraries/SharesMath.sol";
import {FixedPointMathLib} from "src/libraries/FixedPointMathLib.sol";
import {Id, Market, MarketLib} from "src/libraries/MarketLib.sol";
import {SafeTransferLib} from "src/libraries/SafeTransferLib.sol";

uint256 constant WAD = 1e18;
uint256 constant ALPHA = 0.5e18;

contract Blue {
    using SharesMath for uint256;
    using FixedPointMathLib for uint256;
    using SafeTransferLib for IERC20;
    using MarketLib for Market;

    // Storage.

    // Owner.
    address public owner;
    // Fee recipient.
    address public feeRecipient;
    // User' supply balances.
    mapping(Id => mapping(address => uint256)) public supplyShare;
    // User' borrow balances.
    mapping(Id => mapping(address => uint256)) public borrowShare;
    // User' collateral balance.
    mapping(Id => mapping(address => uint256)) public collateral;
    // Market total supply.
    mapping(Id => uint256) public totalSupply;
    // Market total supply shares.
    mapping(Id => uint256) public totalSupplyShares;
    // Market total borrow.
    mapping(Id => uint256) public totalBorrow;
    // Market total borrow shares.
    mapping(Id => uint256) public totalBorrowShares;
    // Interests last update (used to check if a market has been created).
    mapping(Id => uint256) public lastUpdate;
    // Fee.
    mapping(Id => uint256) public fee;
    // Enabled IRMs.
    mapping(IIrm => bool) public isIrmEnabled;
    // Enabled LLTVs.
    mapping(uint256 => bool) public isLltvEnabled;
    // User's managers.
    mapping(address => mapping(address => bool)) public isApproved;

    // Constructor.

    constructor(address newOwner) {
        owner = newOwner;
    }

    // Modifiers.

    modifier onlyOwner() {
        require(msg.sender == owner, Errors.NOT_OWNER);
        _;
    }

    // Only owner functions.

    function transferOwnership(address newOwner) external onlyOwner {
        owner = newOwner;
    }

    function enableIrm(IIrm irm) external onlyOwner {
        isIrmEnabled[irm] = true;
    }

    function enableLltv(uint256 lltv) external onlyOwner {
        require(lltv < WAD, Errors.LLTV_TOO_HIGH);
        isLltvEnabled[lltv] = true;
    }

    // @notice It is the owner's responsibility to ensure a fee recipient is set before setting a non-zero fee.
    function setFee(Market calldata market, uint256 newFee) external onlyOwner {
        Id id = market.id();
        require(lastUpdate[id] != 0, "unknown market");
        require(newFee <= WAD, "fee must be <= 1");
        fee[id] = newFee;
    }

    function setFeeRecipient(address recipient) external onlyOwner {
        feeRecipient = recipient;
    }

    // Markets management.

    function createMarket(Market calldata market) external {
        Id id = market.id();
        require(isIrmEnabled[market.irm], Errors.IRM_NOT_ENABLED);
        require(isLltvEnabled[market.lltv], Errors.LLTV_NOT_ENABLED);
        require(lastUpdate[id] == 0, Errors.MARKET_CREATED);

        _accrueInterests(market, id);
    }

    // Supply management.

    function supply(Market calldata market, uint256 amount, address onBehalf) external {
        Id id = market.id();
        require(lastUpdate[id] != 0, Errors.MARKET_NOT_CREATED);
        require(amount != 0, Errors.ZERO_AMOUNT);

        _accrueInterests(market, id);

        uint256 shares = amount.toSharesDown(totalSupply[id], totalSupplyShares[id]);
        supplyShare[id][onBehalf] += shares;
        totalSupplyShares[id] += shares;

        totalSupply[id] += amount;

        market.borrowableAsset.safeTransferFrom(msg.sender, address(this), amount);
    }

    function withdraw(Market calldata market, uint256 amount, address onBehalf) external {
        Id id = market.id();
        require(lastUpdate[id] != 0, Errors.MARKET_NOT_CREATED);
        require(amount != 0, Errors.ZERO_AMOUNT);
        require(_isSenderOrIsApproved(onBehalf), Errors.MANAGER_NOT_APPROVED);

        _accrueInterests(market, id);

        uint256 shares = amount.toSharesUp(totalSupply[id], totalSupplyShares[id]);
        supplyShare[id][onBehalf] -= shares;
        totalSupplyShares[id] -= shares;

        totalSupply[id] -= amount;

        require(totalBorrow[id] <= totalSupply[id], Errors.INSUFFICIENT_LIQUIDITY);

        market.borrowableAsset.safeTransfer(msg.sender, amount);
    }

    // Borrow management.

    function borrow(Market calldata market, uint256 amount, address onBehalf) external {
        Id id = market.id();
        require(lastUpdate[id] != 0, Errors.MARKET_NOT_CREATED);
        require(amount != 0, Errors.ZERO_AMOUNT);
        require(_isSenderOrIsApproved(onBehalf), Errors.MANAGER_NOT_APPROVED);

        _accrueInterests(market, id);

        uint256 shares = amount.toSharesUp(totalBorrow[id], totalBorrowShares[id]);
        borrowShare[id][onBehalf] += shares;
        totalBorrowShares[id] += shares;

        totalBorrow[id] += amount;

        require(_isHealthy(market, id, onBehalf), Errors.INSUFFICIENT_COLLATERAL);
        require(totalBorrow[id] <= totalSupply[id], Errors.INSUFFICIENT_LIQUIDITY);

        market.borrowableAsset.safeTransfer(msg.sender, amount);
    }

    function repay(Market calldata market, uint256 amount, address onBehalf) external {
        Id id = market.id();
        require(lastUpdate[id] != 0, Errors.MARKET_NOT_CREATED);
        require(amount != 0, Errors.ZERO_AMOUNT);

        _accrueInterests(market, id);

        uint256 shares = amount.toSharesDown(totalBorrow[id], totalBorrowShares[id]);
        borrowShare[id][onBehalf] -= shares;
        totalBorrowShares[id] -= shares;

        totalBorrow[id] -= amount;

        market.borrowableAsset.safeTransferFrom(msg.sender, address(this), amount);
    }

    // Collateral management.

    /// @dev Don't accrue interests because it's not required and it saves gas.
    function supplyCollateral(Market calldata market, uint256 amount, address onBehalf) external {
        Id id = market.id();
        require(lastUpdate[id] != 0, Errors.MARKET_NOT_CREATED);
        require(amount != 0, Errors.ZERO_AMOUNT);

        // Don't accrue interests because it's not required and it saves gas.

        collateral[id][onBehalf] += amount;

        market.collateralAsset.safeTransferFrom(msg.sender, address(this), amount);
    }

    function withdrawCollateral(Market calldata market, uint256 amount, address onBehalf) external {
        Id id = market.id();
        require(lastUpdate[id] != 0, Errors.MARKET_NOT_CREATED);
        require(amount != 0, Errors.ZERO_AMOUNT);
        require(_isSenderOrIsApproved(onBehalf), Errors.MANAGER_NOT_APPROVED);

        _accrueInterests(market, id);

        collateral[id][onBehalf] -= amount;

        require(_isHealthy(market, id, onBehalf), Errors.INSUFFICIENT_COLLATERAL);

        market.collateralAsset.safeTransfer(msg.sender, amount);
    }

    // Liquidation.

    function liquidate(Market calldata market, address borrower, uint256 seized) external {
        Id id = market.id();
        require(lastUpdate[id] != 0, Errors.MARKET_NOT_CREATED);
        require(seized != 0, Errors.ZERO_AMOUNT);

        _accrueInterests(market, id);
<<<<<<< HEAD

        uint256 collateralPrice = market.collateralOracle.price();
        uint256 borrowablePrice = market.borrowableOracle.price();

        require(
            !_isPositionHealthy(id, borrower, market.lltv, collateralPrice, borrowablePrice), Errors.HEALTHY_POSITION
        );
=======

        require(!_isHealthy(market, id, borrower), Errors.HEALTHY_POSITION);
>>>>>>> ead1cb42

        // The liquidation incentive is 1 + ALPHA * (1 / LLTV - 1).
        uint256 incentive = WAD + ALPHA.mulWadDown(WAD.divWadDown(market.lltv) - WAD);
        uint256 repaid = seized.mulWadUp(collateralPrice).divWadUp(incentive).divWadUp(borrowablePrice);
        uint256 repaidShares = repaid.toSharesDown(totalBorrow[id], totalBorrowShares[id]);

        borrowShare[id][borrower] -= repaidShares;
        totalBorrowShares[id] -= repaidShares;
        totalBorrow[id] -= repaid;

        collateral[id][borrower] -= seized;

        // Realize the bad debt if needed.
        if (collateral[id][borrower] == 0) {
            uint256 badDebt = borrowShare[id][borrower].toAssetsUp(totalBorrow[id], totalBorrowShares[id]);
            totalSupply[id] -= badDebt;
            totalBorrow[id] -= badDebt;
            totalBorrowShares[id] -= borrowShare[id][borrower];
            borrowShare[id][borrower] = 0;
        }

        market.collateralAsset.safeTransfer(msg.sender, seized);
        market.borrowableAsset.safeTransferFrom(msg.sender, address(this), repaid);
    }

    // Position management.

    function setApproval(address manager, bool isAllowed) external {
        isApproved[msg.sender][manager] = isAllowed;
    }

    function _isSenderOrIsApproved(address user) internal view returns (bool) {
        return msg.sender == user || isApproved[user][msg.sender];
    }

    // Interests management.

    function _accrueInterests(Market calldata market, Id id) internal {
        uint256 marketTotalBorrow = totalBorrow[id];

        if (marketTotalBorrow != 0) {
            uint256 borrowRate = market.irm.borrowRate(market);
            uint256 accruedInterests = marketTotalBorrow.mulWadDown(borrowRate * (block.timestamp - lastUpdate[id]));
            totalBorrow[id] = marketTotalBorrow + accruedInterests;
            totalSupply[id] += accruedInterests;

            if (fee[id] != 0) {
                uint256 feeAmount = accruedInterests.mulWadDown(fee[id]);
                // The fee amount is subtracted from the total supply in this calculation to compensate for the fact that total supply is already updated.
                uint256 feeShares = feeAmount.mulDivDown(totalSupplyShares[id], totalSupply[id] - feeAmount);
                supplyShare[id][feeRecipient] += feeShares;
                totalSupplyShares[id] += feeShares;
            }
        }

        lastUpdate[id] = block.timestamp;
    }

    // Health check.

    function _isHealthy(Market calldata market, Id id, address user) internal view returns (bool) {
<<<<<<< HEAD
        if (borrowShare[id][user] == 0) return true;

        uint256 collateralPrice = market.collateralOracle.price();
        uint256 borrowablePrice = market.borrowableOracle.price();

        return _isPositionHealthy(id, user, market.lltv, collateralPrice, borrowablePrice);
    }

    function _isPositionHealthy(Id id, address user, uint256 lltv, uint256 collateralPrice, uint256 borrowablePrice)
        internal
        view
        returns (bool)
    {
=======
        uint256 borrowShares = borrowShare[id][user];
        if (borrowShares == 0) return true;
        // totalBorrowShares[id] > 0 when borrowShares > 0.
>>>>>>> ead1cb42
        uint256 borrowValue =
            borrowShare[id][user].toAssetsUp(totalBorrow[id], totalBorrowShares[id]).mulWadUp(borrowablePrice);
        uint256 collateralValue = collateral[id][user].mulWadDown(collateralPrice);

        return collateralValue.mulWadDown(lltv) >= borrowValue;
    }
}<|MERGE_RESOLUTION|>--- conflicted
+++ resolved
@@ -214,7 +214,6 @@
         require(seized != 0, Errors.ZERO_AMOUNT);
 
         _accrueInterests(market, id);
-<<<<<<< HEAD
 
         uint256 collateralPrice = market.collateralOracle.price();
         uint256 borrowablePrice = market.borrowableOracle.price();
@@ -222,10 +221,6 @@
         require(
             !_isPositionHealthy(id, borrower, market.lltv, collateralPrice, borrowablePrice), Errors.HEALTHY_POSITION
         );
-=======
-
-        require(!_isHealthy(market, id, borrower), Errors.HEALTHY_POSITION);
->>>>>>> ead1cb42
 
         // The liquidation incentive is 1 + ALPHA * (1 / LLTV - 1).
         uint256 incentive = WAD + ALPHA.mulWadDown(WAD.divWadDown(market.lltv) - WAD);
@@ -287,7 +282,6 @@
     // Health check.
 
     function _isHealthy(Market calldata market, Id id, address user) internal view returns (bool) {
-<<<<<<< HEAD
         if (borrowShare[id][user] == 0) return true;
 
         uint256 collateralPrice = market.collateralOracle.price();
@@ -301,11 +295,6 @@
         view
         returns (bool)
     {
-=======
-        uint256 borrowShares = borrowShare[id][user];
-        if (borrowShares == 0) return true;
-        // totalBorrowShares[id] > 0 when borrowShares > 0.
->>>>>>> ead1cb42
         uint256 borrowValue =
             borrowShare[id][user].toAssetsUp(totalBorrow[id], totalBorrowShares[id]).mulWadUp(borrowablePrice);
         uint256 collateralValue = collateral[id][user].mulWadDown(collateralPrice);
