--- conflicted
+++ resolved
@@ -4,16 +4,11 @@
 import {IIrm} from "src/interfaces/IIrm.sol";
 import {IERC20} from "src/interfaces/IERC20.sol";
 
-<<<<<<< HEAD
 import {Events} from "./libraries/Events.sol";
-import {SharesMath} from "./libraries/SharesMath.sol";
-import {FixedPointMathLib} from "solmate/utils/FixedPointMathLib.sol";
-=======
 import {Errors} from "./libraries/Errors.sol";
 import {SharesMath} from "src/libraries/SharesMath.sol";
 import {FixedPointMathLib} from "src/libraries/FixedPointMathLib.sol";
 import {Id, Market, MarketLib} from "src/libraries/MarketLib.sol";
->>>>>>> 25a22362
 import {SafeTransferLib} from "src/libraries/SafeTransferLib.sol";
 
 import {Owned} from "solmate/auth/Owned.sol";
@@ -21,7 +16,6 @@
 uint256 constant WAD = 1e18;
 uint256 constant ALPHA = 0.5e18;
 
-<<<<<<< HEAD
 /// @dev The prefix used for EIP-712 signature.
 string constant EIP712_MSG_PREFIX = "\x19\x01";
 
@@ -42,36 +36,7 @@
 /// @dev The highest valid value for s in an ECDSA signature pair (0 < s < secp256k1n ÷ 2 + 1).
 uint256 constant MAX_VALID_ECDSA_S = 0x7FFFFFFFFFFFFFFFFFFFFFFFFFFFFFFF5D576E7357A4501DDFE92F46681B20A0;
 
-// Market id.
-type Id is bytes32;
-
-// Market.
-struct Market {
-    IERC20 borrowableAsset;
-    IERC20 collateralAsset;
-    IOracle borrowableOracle;
-    IOracle collateralOracle;
-    IIrm irm;
-    uint256 lltv;
-}
-
-/// @notice Contains the `v`, `r` and `s` parameters of an ECDSA signature.
-struct Signature {
-    uint8 v;
-    bytes32 r;
-    bytes32 s;
-}
-
-using {toId} for Market;
-
-function toId(Market calldata market) pure returns (Id) {
-    return Id.wrap(keccak256(abi.encode(market)));
-}
-
-contract Blue is Owned {
-=======
 contract Blue {
->>>>>>> 25a22362
     using SharesMath for uint256;
     using FixedPointMathLib for uint256;
     using SafeTransferLib for IERC20;
@@ -83,13 +48,10 @@
 
     // Storage.
 
-<<<<<<< HEAD
-=======
     // Owner.
     address public owner;
     // Fee recipient.
     address public feeRecipient;
->>>>>>> 25a22362
     // User' supply balances.
     mapping(Id => mapping(address => uint256)) public supplyShare;
     // User' borrow balances.
@@ -113,14 +75,13 @@
     // Enabled LLTVs.
     mapping(uint256 => bool) public isLltvEnabled;
     // User's managers.
-<<<<<<< HEAD
-    mapping(address => mapping(address => bool)) public approval;
-    // User's nonces. Used to prevent replay attacks with EIP-712 signatures.
-    mapping(address => uint256) public userNonce;
+    mapping(address => mapping(address => bool)) public isApproved;
 
     // Constructor.
 
-    constructor(address newOwner) Owned(newOwner) {
+    constructor(address newOwner) {
+        owner = newOwner;
+
         domainSeparator = keccak256(
             abi.encode(
                 EIP712_DOMAIN_TYPEHASH,
@@ -130,13 +91,6 @@
                 address(this)
             )
         );
-=======
-    mapping(address => mapping(address => bool)) public isApproved;
-
-    // Constructor.
-
-    constructor(address newOwner) {
-        owner = newOwner;
     }
 
     // Modifiers.
@@ -144,10 +98,13 @@
     modifier onlyOwner() {
         require(msg.sender == owner, Errors.NOT_OWNER);
         _;
->>>>>>> 25a22362
     }
 
     // Only owner functions.
+
+    function transferOwnership(address newOwner) external onlyOwner {
+        owner = newOwner;
+    }
 
     function enableIrm(IIrm irm) external onlyOwner {
         isIrmEnabled[irm] = true;
@@ -188,15 +145,9 @@
     // Supply management.
 
     function supply(Market calldata market, uint256 amount, address onBehalf) external {
-<<<<<<< HEAD
-        Id id = market.toId();
-        require(lastUpdate[id] != 0, "unknown market");
-        require(amount != 0, "zero amount");
-=======
-        Id id = market.id();
-        require(lastUpdate[id] != 0, Errors.MARKET_NOT_CREATED);
-        require(amount != 0, Errors.ZERO_AMOUNT);
->>>>>>> 25a22362
+        Id id = market.id();
+        require(lastUpdate[id] != 0, Errors.MARKET_NOT_CREATED);
+        require(amount != 0, Errors.ZERO_AMOUNT);
 
         _accrueInterests(market, id);
 
@@ -212,17 +163,10 @@
     }
 
     function withdraw(Market calldata market, uint256 amount, address onBehalf) external {
-<<<<<<< HEAD
-        Id id = market.toId();
-        require(lastUpdate[id] != 0, "unknown market");
-        require(amount != 0, "zero amount");
-        require(_isSenderApprovedFor(onBehalf), "not approved");
-=======
         Id id = market.id();
         require(lastUpdate[id] != 0, Errors.MARKET_NOT_CREATED);
         require(amount != 0, Errors.ZERO_AMOUNT);
         require(_isSenderOrIsApproved(onBehalf), Errors.MANAGER_NOT_APPROVED);
->>>>>>> 25a22362
 
         _accrueInterests(market, id);
 
@@ -232,13 +176,9 @@
 
         totalSupply[id] -= amount;
 
-<<<<<<< HEAD
         emit Events.Withdraw(Id.unwrap(id), msg.sender, onBehalf, amount, shares);
 
-        require(totalBorrow[id] <= totalSupply[id], "not enough liquidity");
-=======
         require(totalBorrow[id] <= totalSupply[id], Errors.INSUFFICIENT_LIQUIDITY);
->>>>>>> 25a22362
 
         market.borrowableAsset.safeTransfer(msg.sender, amount);
     }
@@ -246,17 +186,10 @@
     // Borrow management.
 
     function borrow(Market calldata market, uint256 amount, address onBehalf) external {
-<<<<<<< HEAD
-        Id id = market.toId();
-        require(lastUpdate[id] != 0, "unknown market");
-        require(amount != 0, "zero amount");
-        require(_isSenderApprovedFor(onBehalf), "not approved");
-=======
         Id id = market.id();
         require(lastUpdate[id] != 0, Errors.MARKET_NOT_CREATED);
         require(amount != 0, Errors.ZERO_AMOUNT);
         require(_isSenderOrIsApproved(onBehalf), Errors.MANAGER_NOT_APPROVED);
->>>>>>> 25a22362
 
         _accrueInterests(market, id);
 
@@ -266,29 +199,18 @@
 
         totalBorrow[id] += amount;
 
-<<<<<<< HEAD
         emit Events.Borrow(Id.unwrap(id), msg.sender, onBehalf, amount, shares);
 
-        require(isHealthy(market, id, onBehalf), "not enough collateral");
-        require(totalBorrow[id] <= totalSupply[id], "not enough liquidity");
-=======
         require(_isHealthy(market, id, onBehalf), Errors.INSUFFICIENT_COLLATERAL);
         require(totalBorrow[id] <= totalSupply[id], Errors.INSUFFICIENT_LIQUIDITY);
->>>>>>> 25a22362
 
         market.borrowableAsset.safeTransfer(msg.sender, amount);
     }
 
     function repay(Market calldata market, uint256 amount, address onBehalf) external {
-<<<<<<< HEAD
-        Id id = market.toId();
-        require(lastUpdate[id] != 0, "unknown market");
-        require(amount != 0, "zero amount");
-=======
-        Id id = market.id();
-        require(lastUpdate[id] != 0, Errors.MARKET_NOT_CREATED);
-        require(amount != 0, Errors.ZERO_AMOUNT);
->>>>>>> 25a22362
+        Id id = market.id();
+        require(lastUpdate[id] != 0, Errors.MARKET_NOT_CREATED);
+        require(amount != 0, Errors.ZERO_AMOUNT);
 
         _accrueInterests(market, id);
 
@@ -307,52 +229,32 @@
 
     /// @dev Don't accrue interests because it's not required and it saves gas.
     function supplyCollateral(Market calldata market, uint256 amount, address onBehalf) external {
-<<<<<<< HEAD
-        Id id = market.toId();
-        require(lastUpdate[id] != 0, "unknown market");
-        require(amount != 0, "zero amount");
-=======
-        Id id = market.id();
-        require(lastUpdate[id] != 0, Errors.MARKET_NOT_CREATED);
-        require(amount != 0, Errors.ZERO_AMOUNT);
->>>>>>> 25a22362
+        Id id = market.id();
+        require(lastUpdate[id] != 0, Errors.MARKET_NOT_CREATED);
+        require(amount != 0, Errors.ZERO_AMOUNT);
 
         // Don't accrue interests because it's not required and it saves gas.
 
         collateral[id][onBehalf] += amount;
-<<<<<<< HEAD
 
         emit Events.CollateralSupply(Id.unwrap(id), msg.sender, onBehalf, amount);
-=======
->>>>>>> 25a22362
 
         market.collateralAsset.safeTransferFrom(msg.sender, address(this), amount);
     }
 
     function withdrawCollateral(Market calldata market, uint256 amount, address onBehalf) external {
-<<<<<<< HEAD
-        Id id = market.toId();
-        require(lastUpdate[id] != 0, "unknown market");
-        require(amount != 0, "zero amount");
-        require(_isSenderApprovedFor(onBehalf), "not approved");
-=======
         Id id = market.id();
         require(lastUpdate[id] != 0, Errors.MARKET_NOT_CREATED);
         require(amount != 0, Errors.ZERO_AMOUNT);
         require(_isSenderOrIsApproved(onBehalf), Errors.MANAGER_NOT_APPROVED);
->>>>>>> 25a22362
 
         _accrueInterests(market, id);
 
         collateral[id][onBehalf] -= amount;
 
-<<<<<<< HEAD
         emit Events.CollateralWithdraw(Id.unwrap(id), msg.sender, onBehalf, amount);
 
-        require(isHealthy(market, id, onBehalf), "not enough collateral");
-=======
         require(_isHealthy(market, id, onBehalf), Errors.INSUFFICIENT_COLLATERAL);
->>>>>>> 25a22362
 
         market.collateralAsset.safeTransfer(msg.sender, amount);
     }
@@ -401,52 +303,12 @@
 
     // Position management.
 
-<<<<<<< HEAD
-    function setApproval(
-        address delegator,
-        address manager,
-        bool isAllowed,
-        uint256 nonce,
-        uint256 deadline,
-        Signature calldata signature
-    ) external {
-        require(uint256(signature.s) <= MAX_VALID_ECDSA_S, "invalid s");
-        // v ∈ {27, 28} (source: https://ethereum.github.io/yellowpaper/paper.pdf #308)
-        require(signature.v == 27 || signature.v == 28, "invalid v");
-
-        bytes32 structHash =
-            keccak256(abi.encode(EIP712_AUTHORIZATION_TYPEHASH, delegator, manager, isAllowed, nonce, deadline));
-        bytes32 digest = keccak256(abi.encodePacked(EIP712_MSG_PREFIX, domainSeparator, structHash));
-        address signatory = ecrecover(digest, signature.v, signature.r, signature.s);
-
-        require(signatory != address(0) && delegator == signatory, "invalid signatory");
-        require(block.timestamp < deadline, "signature expired");
-
-        require(nonce == userNonce[signatory]++, "invalid nonce");
-
-        _setApproval(signatory, manager, isAllowed);
-    }
-
-    function setApproval(address manager, bool isAllowed) external {
-        _setApproval(msg.sender, manager, isAllowed);
-    }
-
-    function _setApproval(address delegator, address manager, bool isAllowed) internal {
-        approval[delegator][manager] = isAllowed;
-
-        emit Events.Approval(msg.sender, delegator, manager, isAllowed);
-    }
-
-    function _isSenderApprovedFor(address user) internal view returns (bool) {
-        return msg.sender == user || approval[user][msg.sender];
-=======
     function setApproval(address manager, bool isAllowed) external {
         isApproved[msg.sender][manager] = isAllowed;
     }
 
     function _isSenderOrIsApproved(address user) internal view returns (bool) {
         return msg.sender == user || isApproved[user][msg.sender];
->>>>>>> 25a22362
     }
 
     // Interests management.
