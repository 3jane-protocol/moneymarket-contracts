--- conflicted
+++ resolved
@@ -121,14 +121,8 @@
 
     function withdraw(Market calldata market, uint256 amount, address onBehalf) external {
         Id id = market.id();
-<<<<<<< HEAD
-        require(lastUpdate[id] != 0, "unknown market");
-        require(isSenderOrIsApproved(onBehalf), "not approved");
-=======
-        require(lastUpdate[id] != 0, Errors.MARKET_NOT_CREATED);
-        require(amount != 0, Errors.ZERO_AMOUNT);
+        require(lastUpdate[id] != 0, Errors.MARKET_NOT_CREATED);
         require(_isSenderOrIsApproved(onBehalf), Errors.MANAGER_NOT_APPROVED);
->>>>>>> 25a22362
 
         _accrueInterests(market, id);
 
@@ -140,7 +134,7 @@
             shares = amount.toSharesUp(totalSupply[id], totalSupplyShares[id]);
         }
 
-        require(amount != 0, "zero amount");
+        require(amount != 0, Errors.ZERO_AMOUNT);
 
         supplyShare[id][onBehalf] -= shares;
         totalSupplyShares[id] -= shares;
@@ -175,12 +169,7 @@
 
     function repay(Market calldata market, uint256 amount, address onBehalf) external {
         Id id = market.id();
-<<<<<<< HEAD
-        require(lastUpdate[id] != 0, "unknown market");
-=======
-        require(lastUpdate[id] != 0, Errors.MARKET_NOT_CREATED);
-        require(amount != 0, Errors.ZERO_AMOUNT);
->>>>>>> 25a22362
+        require(lastUpdate[id] != 0, Errors.MARKET_NOT_CREATED);
 
         _accrueInterests(market, id);
 
@@ -192,7 +181,7 @@
             shares = amount.toSharesDown(totalBorrow[id], totalBorrowShares[id]);
         }
 
-        require(amount != 0, "zero amount");
+        require(amount != 0, Errors.ZERO_AMOUNT);
 
         borrowShare[id][onBehalf] -= shares;
         totalBorrowShares[id] -= shares;
@@ -218,16 +207,10 @@
 
     function withdrawCollateral(Market calldata market, uint256 amount, address onBehalf) external {
         Id id = market.id();
-<<<<<<< HEAD
-        require(lastUpdate[id] != 0, "unknown market");
+        require(lastUpdate[id] != 0, Errors.MARKET_NOT_CREATED);
         if (amount == type(uint256).max) amount = collateral[id][msg.sender];
-        require(amount != 0, "zero amount");
-        require(isSenderOrIsApproved(onBehalf), "not approved");
-=======
-        require(lastUpdate[id] != 0, Errors.MARKET_NOT_CREATED);
         require(amount != 0, Errors.ZERO_AMOUNT);
         require(_isSenderOrIsApproved(onBehalf), Errors.MANAGER_NOT_APPROVED);
->>>>>>> 25a22362
 
         _accrueInterests(market, id);
 
