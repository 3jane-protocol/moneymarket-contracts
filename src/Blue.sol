// SPDX-License-Identifier: UNLICENSED
pragma solidity 0.8.21;

import "./interfaces/IBlue.sol";
import "./interfaces/IBlueCallbacks.sol";
import {IIrm} from "./interfaces/IIrm.sol";
import {IERC20} from "./interfaces/IERC20.sol";
import {IOracle} from "./interfaces/IOracle.sol";

import {UtilsLib} from "./libraries/UtilsLib.sol";
import {EventsLib} from "./libraries/EventsLib.sol";
import {ErrorsLib} from "./libraries/ErrorsLib.sol";
import {MarketLib} from "./libraries/MarketLib.sol";
import {SharesMathLib} from "./libraries/SharesMathLib.sol";
import {SafeTransferLib} from "./libraries/SafeTransferLib.sol";
import {FixedPointMathLib, WAD} from "./libraries/FixedPointMathLib.sol";

uint256 constant MAX_FEE = 0.25e18;
uint256 constant ALPHA = 0.5e18;

/// @dev The EIP-712 typeHash for EIP712Domain.
bytes32 constant DOMAIN_TYPEHASH = keccak256("EIP712Domain(string name,uint256 chainId,address verifyingContract)");

/// @dev The EIP-712 typeHash for Authorization.
bytes32 constant AUTHORIZATION_TYPEHASH =
    keccak256("Authorization(address authorizer,address authorized,bool isAuthorized,uint256 nonce,uint256 deadline)");

contract Blue is IBlue {
    using MarketLib for Market;
    using SharesMathLib for uint256;
    using SafeTransferLib for IERC20;
    using FixedPointMathLib for uint256;

    // Immutables.

    bytes32 public immutable DOMAIN_SEPARATOR;

    // Storage.

    // Owner.
    address public owner;
    // Fee recipient.
    address public feeRecipient;
    // User' supply balances.
    mapping(Id => mapping(address => uint256)) public supplyShares;
    // User' borrow balances.
    mapping(Id => mapping(address => uint256)) public borrowShares;
    // User' collateral balance.
    mapping(Id => mapping(address => uint256)) public collateral;
    // Market total supply.
    mapping(Id => uint256) public totalSupply;
    // Market total supply shares.
    mapping(Id => uint256) public totalSupplyShares;
    // Market total borrow.
    mapping(Id => uint256) public totalBorrow;
    // Market total borrow shares.
    mapping(Id => uint256) public totalBorrowShares;
    // Interests last update (used to check if a market has been created).
    mapping(Id => uint256) public lastUpdate;
    // Fee.
    mapping(Id => uint256) public fee;
    // Enabled IRMs.
    mapping(address => bool) public isIrmEnabled;
    // Enabled LLTVs.
    mapping(uint256 => bool) public isLltvEnabled;
    // User's authorizations. Note that by default, msg.sender is authorized by themself.
    mapping(address => mapping(address => bool)) public isAuthorized;
    // User's nonces. Used to prevent replay attacks with EIP-712 signatures.
    mapping(address => uint256) public nonce;

    // Constructor.

    constructor(address newOwner) {
        owner = newOwner;

        DOMAIN_SEPARATOR = keccak256(abi.encode(DOMAIN_TYPEHASH, keccak256("Blue"), block.chainid, address(this)));
    }

    // Modifiers.

    modifier onlyOwner() {
        require(msg.sender == owner, ErrorsLib.NOT_OWNER);
        _;
    }

    // Only owner functions.

    function setOwner(address newOwner) external onlyOwner {
        owner = newOwner;

        emit EventsLib.SetOwner(newOwner);
    }

    function enableIrm(address irm) external onlyOwner {
        isIrmEnabled[irm] = true;

        emit EventsLib.EnableIrm(address(irm));
    }

    function enableLltv(uint256 lltv) external onlyOwner {
        require(lltv < WAD, ErrorsLib.LLTV_TOO_HIGH);
        isLltvEnabled[lltv] = true;

        emit EventsLib.EnableLltv(lltv);
    }

    /// @notice It is the owner's responsibility to ensure a fee recipient is set before setting a non-zero fee.
    function setFee(Market memory market, uint256 newFee) external onlyOwner {
        Id id = market.id();
        require(lastUpdate[id] != 0, ErrorsLib.MARKET_NOT_CREATED);
        require(newFee <= MAX_FEE, ErrorsLib.MAX_FEE_EXCEEDED);

        // Accrue interests using the previous fee set before changing it.
        _accrueInterests(market, id);

        fee[id] = newFee;

        emit EventsLib.SetFee(id, newFee);
    }

    function setFeeRecipient(address recipient) external onlyOwner {
        feeRecipient = recipient;

        emit EventsLib.SetFeeRecipient(recipient);
    }

    // Markets management.

    function createMarket(Market memory market) external {
        Id id = market.id();
        require(isIrmEnabled[market.irm], ErrorsLib.IRM_NOT_ENABLED);
        require(isLltvEnabled[market.lltv], ErrorsLib.LLTV_NOT_ENABLED);
        require(lastUpdate[id] == 0, ErrorsLib.MARKET_CREATED);

<<<<<<< HEAD
        accrueInterests(market, id);
=======
        lastUpdate[id] = block.timestamp;

        emit EventsLib.CreateMarket(id, market);
>>>>>>> 897f00ef
    }

    // Supply management.

    function supply(Market memory market, uint256 amount, uint256 shares, address onBehalf, bytes calldata data)
        external
    {
        Id id = market.id();
        require(lastUpdate[id] != 0, ErrorsLib.MARKET_NOT_CREATED);
        require(UtilsLib.exactlyOneZero(amount, shares), ErrorsLib.INCONSISTENT_INPUT);
        require(onBehalf != address(0), ErrorsLib.ZERO_ADDRESS);

        accrueInterests(market, id);

        if (amount > 0) shares = amount.toSharesDown(totalSupply[id], totalSupplyShares[id]);
        else amount = shares.toAssetsUp(totalSupply[id], totalSupplyShares[id]);

        supplyShares[id][onBehalf] += shares;
        totalSupplyShares[id] += shares;
        totalSupply[id] += amount;

        emit EventsLib.Supply(id, msg.sender, onBehalf, amount, shares);

        if (data.length > 0) IBlueSupplyCallback(msg.sender).onBlueSupply(amount, data);

        IERC20(market.borrowableAsset).safeTransferFrom(msg.sender, address(this), amount);
    }

    function withdraw(Market memory market, uint256 amount, uint256 shares, address onBehalf, address receiver)
        external
    {
        Id id = market.id();
        require(lastUpdate[id] != 0, ErrorsLib.MARKET_NOT_CREATED);
        require(UtilsLib.exactlyOneZero(amount, shares), ErrorsLib.INCONSISTENT_INPUT);
        // No need to verify that onBehalf != address(0) thanks to the authorization check.
        require(receiver != address(0), ErrorsLib.ZERO_ADDRESS);
        require(_isSenderAuthorized(onBehalf), ErrorsLib.UNAUTHORIZED);

        accrueInterests(market, id);

        if (amount > 0) shares = amount.toSharesUp(totalSupply[id], totalSupplyShares[id]);
        else amount = shares.toAssetsDown(totalSupply[id], totalSupplyShares[id]);

        supplyShares[id][onBehalf] -= shares;
        totalSupplyShares[id] -= shares;
        totalSupply[id] -= amount;

        emit EventsLib.Withdraw(id, msg.sender, onBehalf, receiver, amount, shares);

        require(totalBorrow[id] <= totalSupply[id], ErrorsLib.INSUFFICIENT_LIQUIDITY);

        IERC20(market.borrowableAsset).safeTransfer(receiver, amount);
    }

    // Borrow management.

    function borrow(Market memory market, uint256 amount, uint256 shares, address onBehalf, address receiver)
        external
    {
        Id id = market.id();
        require(lastUpdate[id] != 0, ErrorsLib.MARKET_NOT_CREATED);
        require(UtilsLib.exactlyOneZero(amount, shares), ErrorsLib.INCONSISTENT_INPUT);
        // No need to verify that onBehalf != address(0) thanks to the authorization check.
        require(receiver != address(0), ErrorsLib.ZERO_ADDRESS);
        require(_isSenderAuthorized(onBehalf), ErrorsLib.UNAUTHORIZED);

        accrueInterests(market, id);

        if (amount > 0) shares = amount.toSharesUp(totalBorrow[id], totalBorrowShares[id]);
        else amount = shares.toAssetsDown(totalBorrow[id], totalBorrowShares[id]);

        borrowShares[id][onBehalf] += shares;
        totalBorrowShares[id] += shares;
        totalBorrow[id] += amount;

        emit EventsLib.Borrow(id, msg.sender, onBehalf, receiver, amount, shares);

        require(_isHealthy(market, id, onBehalf), ErrorsLib.INSUFFICIENT_COLLATERAL);
        require(totalBorrow[id] <= totalSupply[id], ErrorsLib.INSUFFICIENT_LIQUIDITY);

        IERC20(market.borrowableAsset).safeTransfer(receiver, amount);
    }

    function repay(Market memory market, uint256 amount, uint256 shares, address onBehalf, bytes calldata data)
        external
    {
        Id id = market.id();
        require(lastUpdate[id] != 0, ErrorsLib.MARKET_NOT_CREATED);
        require(UtilsLib.exactlyOneZero(amount, shares), ErrorsLib.INCONSISTENT_INPUT);
        require(onBehalf != address(0), ErrorsLib.ZERO_ADDRESS);

        accrueInterests(market, id);

        if (amount > 0) shares = amount.toSharesDown(totalBorrow[id], totalBorrowShares[id]);
        else amount = shares.toAssetsUp(totalBorrow[id], totalBorrowShares[id]);

        borrowShares[id][onBehalf] -= shares;
        totalBorrowShares[id] -= shares;
        totalBorrow[id] -= amount;

        emit EventsLib.Repay(id, msg.sender, onBehalf, amount, shares);

        if (data.length > 0) IBlueRepayCallback(msg.sender).onBlueRepay(amount, data);

        IERC20(market.borrowableAsset).safeTransferFrom(msg.sender, address(this), amount);
    }

    // Collateral management.

    /// @dev Don't accrue interests because it's not required and it saves gas.
    function supplyCollateral(Market memory market, uint256 amount, address onBehalf, bytes calldata data) external {
        Id id = market.id();
        require(lastUpdate[id] != 0, ErrorsLib.MARKET_NOT_CREATED);
        require(amount != 0, ErrorsLib.ZERO_AMOUNT);
        require(onBehalf != address(0), ErrorsLib.ZERO_ADDRESS);

        // Don't accrue interests because it's not required and it saves gas.

        collateral[id][onBehalf] += amount;

        emit EventsLib.SupplyCollateral(id, msg.sender, onBehalf, amount);

        if (data.length > 0) IBlueSupplyCollateralCallback(msg.sender).onBlueSupplyCollateral(amount, data);

        IERC20(market.collateralAsset).safeTransferFrom(msg.sender, address(this), amount);
    }

    function withdrawCollateral(Market memory market, uint256 amount, address onBehalf, address receiver) external {
        Id id = market.id();
        require(lastUpdate[id] != 0, ErrorsLib.MARKET_NOT_CREATED);
        require(amount != 0, ErrorsLib.ZERO_AMOUNT);
        // No need to verify that onBehalf != address(0) thanks to the authorization check.
        require(receiver != address(0), ErrorsLib.ZERO_ADDRESS);
        require(_isSenderAuthorized(onBehalf), ErrorsLib.UNAUTHORIZED);

        accrueInterests(market, id);

        collateral[id][onBehalf] -= amount;

        emit EventsLib.WithdrawCollateral(id, msg.sender, onBehalf, receiver, amount);

        require(_isHealthy(market, id, onBehalf), ErrorsLib.INSUFFICIENT_COLLATERAL);

        IERC20(market.collateralAsset).safeTransfer(receiver, amount);
    }

    // Liquidation.

    function liquidate(Market memory market, address borrower, uint256 seized, bytes calldata data) external {
        Id id = market.id();
        require(lastUpdate[id] != 0, ErrorsLib.MARKET_NOT_CREATED);
        require(seized != 0, ErrorsLib.ZERO_AMOUNT);

        accrueInterests(market, id);

        (uint256 collateralPrice, uint256 priceScale) = IOracle(market.oracle).price();

        require(!_isHealthy(market, id, borrower, collateralPrice, priceScale), ErrorsLib.HEALTHY_POSITION);

        // The liquidation incentive is 1 + ALPHA * (1 / LLTV - 1).
        uint256 incentive = WAD + ALPHA.wMulDown(WAD.wDivDown(market.lltv) - WAD);
        uint256 repaid = seized.mulDivUp(collateralPrice, priceScale).wDivUp(incentive);
        uint256 repaidShares = repaid.toSharesDown(totalBorrow[id], totalBorrowShares[id]);

        borrowShares[id][borrower] -= repaidShares;
        totalBorrowShares[id] -= repaidShares;
        totalBorrow[id] -= repaid;

        collateral[id][borrower] -= seized;

        // Realize the bad debt if needed.
        uint256 badDebtShares;
        if (collateral[id][borrower] == 0) {
            badDebtShares = borrowShares[id][borrower];
            uint256 badDebt = badDebtShares.toAssetsUp(totalBorrow[id], totalBorrowShares[id]);
            totalSupply[id] -= badDebt;
            totalBorrow[id] -= badDebt;
            totalBorrowShares[id] -= badDebtShares;
            borrowShares[id][borrower] = 0;
        }

        IERC20(market.collateralAsset).safeTransfer(msg.sender, seized);

        emit EventsLib.Liquidate(id, msg.sender, borrower, repaid, repaidShares, seized, badDebtShares);

        if (data.length > 0) IBlueLiquidateCallback(msg.sender).onBlueLiquidate(seized, repaid, data);

        IERC20(market.borrowableAsset).safeTransferFrom(msg.sender, address(this), repaid);
    }

    // Flash Loans.

    function flashLoan(address token, uint256 amount, bytes calldata data) external {
        IERC20(token).safeTransfer(msg.sender, amount);

        emit EventsLib.FlashLoan(msg.sender, token, amount);

        IBlueFlashLoanCallback(msg.sender).onBlueFlashLoan(token, amount, data);

        IERC20(token).safeTransferFrom(msg.sender, address(this), amount);
    }

    // Authorizations.

    function setAuthorization(address authorized, bool newIsAuthorized) external {
        isAuthorized[msg.sender][authorized] = newIsAuthorized;

        emit EventsLib.SetAuthorization(msg.sender, msg.sender, authorized, newIsAuthorized);
    }

    /// @dev The signature is malleable, but it has no impact on the security here.
    function setAuthorizationWithSig(
        address authorizer,
        address authorized,
        bool newIsAuthorized,
        uint256 deadline,
        Signature calldata signature
    ) external {
        require(block.timestamp < deadline, ErrorsLib.SIGNATURE_EXPIRED);

        uint256 usedNonce = nonce[authorizer]++;
        bytes32 hashStruct =
            keccak256(abi.encode(AUTHORIZATION_TYPEHASH, authorizer, authorized, newIsAuthorized, usedNonce, deadline));
        bytes32 digest = keccak256(abi.encodePacked("\x19\x01", DOMAIN_SEPARATOR, hashStruct));
        address signatory = ecrecover(digest, signature.v, signature.r, signature.s);

        require(signatory != address(0) && authorizer == signatory, ErrorsLib.INVALID_SIGNATURE);

        emit EventsLib.IncrementNonce(msg.sender, authorizer, usedNonce);

        isAuthorized[authorizer][authorized] = newIsAuthorized;

        emit EventsLib.SetAuthorization(msg.sender, authorizer, authorized, newIsAuthorized);
    }

    function _isSenderAuthorized(address user) internal view returns (bool) {
        return msg.sender == user || isAuthorized[user][msg.sender];
    }

    // Interests management.

<<<<<<< HEAD
    function accrueInterests(Market memory market, Id id) public {
=======
    function _accrueInterests(Market memory market, Id id) internal {
        uint256 elapsed = block.timestamp - lastUpdate[id];

        if (elapsed == 0) return;

>>>>>>> 897f00ef
        uint256 marketTotalBorrow = totalBorrow[id];

        if (marketTotalBorrow != 0) {
            uint256 borrowRate = IIrm(market.irm).borrowRate(market);
            uint256 accruedInterests = marketTotalBorrow.wMulDown(borrowRate.wTaylorCompounded(elapsed));
            totalBorrow[id] = marketTotalBorrow + accruedInterests;
            totalSupply[id] += accruedInterests;

            uint256 feeShares;
            if (fee[id] != 0) {
                uint256 feeAmount = accruedInterests.wMulDown(fee[id]);
                // The fee amount is subtracted from the total supply in this calculation to compensate for the fact that total supply is already updated.
                feeShares = feeAmount.mulDivDown(totalSupplyShares[id], totalSupply[id] - feeAmount);
                supplyShares[id][feeRecipient] += feeShares;
                totalSupplyShares[id] += feeShares;
            }

            emit EventsLib.AccrueInterests(id, borrowRate, accruedInterests, feeShares);
        }

        lastUpdate[id] = block.timestamp;
    }

    // Health check.

    function _isHealthy(Market memory market, Id id, address user) internal view returns (bool) {
        if (borrowShares[id][user] == 0) return true;

        (uint256 collateralPrice, uint256 priceScale) = IOracle(market.oracle).price();

        return _isHealthy(market, id, user, collateralPrice, priceScale);
    }

    function _isHealthy(Market memory market, Id id, address user, uint256 collateralPrice, uint256 priceScale)
        internal
        view
        returns (bool)
    {
        uint256 borrowed = borrowShares[id][user].toAssetsUp(totalBorrow[id], totalBorrowShares[id]);
        uint256 maxBorrow = collateral[id][user].mulDivDown(collateralPrice, priceScale).wMulDown(market.lltv);

        return maxBorrow >= borrowed;
    }

    // Storage view.

    function extsload(bytes32[] calldata slots) external view returns (bytes32[] memory res) {
        uint256 nSlots = slots.length;

        res = new bytes32[](nSlots);

        for (uint256 i; i < nSlots;) {
            bytes32 slot = slots[i++];

            /// @solidity memory-safe-assembly
            assembly {
                mstore(add(res, mul(i, 32)), sload(slot))
            }
        }
    }
}<|MERGE_RESOLUTION|>--- conflicted
+++ resolved
@@ -132,13 +132,9 @@
         require(isLltvEnabled[market.lltv], ErrorsLib.LLTV_NOT_ENABLED);
         require(lastUpdate[id] == 0, ErrorsLib.MARKET_CREATED);
 
-<<<<<<< HEAD
-        accrueInterests(market, id);
-=======
         lastUpdate[id] = block.timestamp;
 
         emit EventsLib.CreateMarket(id, market);
->>>>>>> 897f00ef
     }
 
     // Supply management.
@@ -151,7 +147,7 @@
         require(UtilsLib.exactlyOneZero(amount, shares), ErrorsLib.INCONSISTENT_INPUT);
         require(onBehalf != address(0), ErrorsLib.ZERO_ADDRESS);
 
-        accrueInterests(market, id);
+        _accrueInterests(market, id);
 
         if (amount > 0) shares = amount.toSharesDown(totalSupply[id], totalSupplyShares[id]);
         else amount = shares.toAssetsUp(totalSupply[id], totalSupplyShares[id]);
@@ -177,7 +173,7 @@
         require(receiver != address(0), ErrorsLib.ZERO_ADDRESS);
         require(_isSenderAuthorized(onBehalf), ErrorsLib.UNAUTHORIZED);
 
-        accrueInterests(market, id);
+        _accrueInterests(market, id);
 
         if (amount > 0) shares = amount.toSharesUp(totalSupply[id], totalSupplyShares[id]);
         else amount = shares.toAssetsDown(totalSupply[id], totalSupplyShares[id]);
@@ -205,7 +201,7 @@
         require(receiver != address(0), ErrorsLib.ZERO_ADDRESS);
         require(_isSenderAuthorized(onBehalf), ErrorsLib.UNAUTHORIZED);
 
-        accrueInterests(market, id);
+        _accrueInterests(market, id);
 
         if (amount > 0) shares = amount.toSharesUp(totalBorrow[id], totalBorrowShares[id]);
         else amount = shares.toAssetsDown(totalBorrow[id], totalBorrowShares[id]);
@@ -230,7 +226,7 @@
         require(UtilsLib.exactlyOneZero(amount, shares), ErrorsLib.INCONSISTENT_INPUT);
         require(onBehalf != address(0), ErrorsLib.ZERO_ADDRESS);
 
-        accrueInterests(market, id);
+        _accrueInterests(market, id);
 
         if (amount > 0) shares = amount.toSharesDown(totalBorrow[id], totalBorrowShares[id]);
         else amount = shares.toAssetsUp(totalBorrow[id], totalBorrowShares[id]);
@@ -274,7 +270,7 @@
         require(receiver != address(0), ErrorsLib.ZERO_ADDRESS);
         require(_isSenderAuthorized(onBehalf), ErrorsLib.UNAUTHORIZED);
 
-        accrueInterests(market, id);
+        _accrueInterests(market, id);
 
         collateral[id][onBehalf] -= amount;
 
@@ -292,7 +288,7 @@
         require(lastUpdate[id] != 0, ErrorsLib.MARKET_NOT_CREATED);
         require(seized != 0, ErrorsLib.ZERO_AMOUNT);
 
-        accrueInterests(market, id);
+        _accrueInterests(market, id);
 
         (uint256 collateralPrice, uint256 priceScale) = IOracle(market.oracle).price();
 
@@ -380,15 +376,18 @@
 
     // Interests management.
 
-<<<<<<< HEAD
-    function accrueInterests(Market memory market, Id id) public {
-=======
+    function accrueInterests(Market memory market) external {
+        Id id = market.id();
+        require(lastUpdate[id] != 0, ErrorsLib.MARKET_NOT_CREATED);
+
+        _accrueInterests(market, id);
+    }
+
     function _accrueInterests(Market memory market, Id id) internal {
         uint256 elapsed = block.timestamp - lastUpdate[id];
 
         if (elapsed == 0) return;
 
->>>>>>> 897f00ef
         uint256 marketTotalBorrow = totalBorrow[id];
 
         if (marketTotalBorrow != 0) {
