--- conflicted
+++ resolved
@@ -15,7 +15,6 @@
 uint256 constant MAX_FEE = 0.25e18;
 uint256 constant ALPHA = 0.5e18;
 
-<<<<<<< HEAD
 /// @dev The prefix used for EIP-712 signature.
 string constant EIP712_MSG_PREFIX = "\x19\x01";
 
@@ -40,10 +39,7 @@
     bytes32 s;
 }
 
-contract Blue {
-=======
 contract Blue is IFlashLender {
->>>>>>> 752f3834
     using SharesMath for uint256;
     using FixedPointMathLib for uint256;
     using SafeTransferLib for IERC20;
@@ -284,7 +280,6 @@
         market.borrowableAsset.safeTransferFrom(msg.sender, address(this), repaid);
     }
 
-<<<<<<< HEAD
     // Position approvals.
 
     function setApproval(
@@ -310,7 +305,7 @@
 
         isApproved[signatory][manager] = isAllowed;
     }
-=======
+
     // Flash Loans.
 
     /// @inheritdoc IFlashLender
@@ -323,7 +318,6 @@
     }
 
     // Position management.
->>>>>>> 752f3834
 
     function setApproval(address manager, bool isAllowed) external {
         isApproved[msg.sender][manager] = isAllowed;
