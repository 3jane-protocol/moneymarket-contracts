--- conflicted
+++ resolved
@@ -124,15 +124,9 @@
 
     function withdraw(Market calldata market, uint256 amount, address onBehalf) external {
         Id id = market.id();
-<<<<<<< HEAD
-        require(lastUpdate[id] != 0, "unknown market");
-        require(amount != 0, "zero amount");
-        require(_isSenderOrIsApproved(onBehalf), "not approved");
-=======
-        require(lastUpdate[id] != 0, Errors.MARKET_NOT_CREATED);
-        require(amount != 0, Errors.ZERO_AMOUNT);
-        require(isSenderOrIsApproved(onBehalf), Errors.MANAGER_NOT_APPROVED);
->>>>>>> c77c8041
+        require(lastUpdate[id] != 0, Errors.MARKET_NOT_CREATED);
+        require(amount != 0, Errors.ZERO_AMOUNT);
+        require(_isSenderOrIsApproved(onBehalf), Errors.MANAGER_NOT_APPROVED);
 
         _accrueInterests(market, id);
 
@@ -151,15 +145,9 @@
 
     function borrow(Market calldata market, uint256 amount, address onBehalf) external {
         Id id = market.id();
-<<<<<<< HEAD
-        require(lastUpdate[id] != 0, "unknown market");
-        require(amount != 0, "zero amount");
-        require(_isSenderOrIsApproved(onBehalf), "not approved");
-=======
-        require(lastUpdate[id] != 0, Errors.MARKET_NOT_CREATED);
-        require(amount != 0, Errors.ZERO_AMOUNT);
-        require(isSenderOrIsApproved(onBehalf), Errors.MANAGER_NOT_APPROVED);
->>>>>>> c77c8041
+        require(lastUpdate[id] != 0, Errors.MARKET_NOT_CREATED);
+        require(amount != 0, Errors.ZERO_AMOUNT);
+        require(_isSenderOrIsApproved(onBehalf), Errors.MANAGER_NOT_APPROVED);
 
         _accrueInterests(market, id);
 
@@ -174,13 +162,8 @@
 
         totalBorrow[id] += amount;
 
-<<<<<<< HEAD
-        require(_isHealthy(market, id, onBehalf), "not enough collateral");
-        require(totalBorrow[id] <= totalSupply[id], "not enough liquidity");
-=======
-        require(isHealthy(market, id, msg.sender), Errors.INSUFFICIENT_COLLATERAL);
+        require(_isHealthy(market, id, onBehalf), Errors.INSUFFICIENT_COLLATERAL);
         require(totalBorrow[id] <= totalSupply[id], Errors.INSUFFICIENT_LIQUIDITY);
->>>>>>> c77c8041
 
         market.borrowableAsset.safeTransfer(msg.sender, amount);
     }
@@ -218,25 +201,15 @@
 
     function withdrawCollateral(Market calldata market, uint256 amount, address onBehalf) external {
         Id id = market.id();
-<<<<<<< HEAD
-        require(lastUpdate[id] != 0, "unknown market");
-        require(amount != 0, "zero amount");
-        require(_isSenderOrIsApproved(onBehalf), "not approved");
-=======
-        require(lastUpdate[id] != 0, Errors.MARKET_NOT_CREATED);
-        require(amount != 0, Errors.ZERO_AMOUNT);
-        require(isSenderOrIsApproved(onBehalf), Errors.MANAGER_NOT_APPROVED);
->>>>>>> c77c8041
+        require(lastUpdate[id] != 0, Errors.MARKET_NOT_CREATED);
+        require(amount != 0, Errors.ZERO_AMOUNT);
+        require(_isSenderOrIsApproved(onBehalf), Errors.MANAGER_NOT_APPROVED);
 
         _accrueInterests(market, id);
 
         collateral[id][onBehalf] -= amount;
 
-<<<<<<< HEAD
-        require(_isHealthy(market, id, onBehalf), "not enough collateral");
-=======
-        require(isHealthy(market, id, onBehalf), Errors.INSUFFICIENT_COLLATERAL);
->>>>>>> c77c8041
+        require(_isHealthy(market, id, onBehalf), Errors.INSUFFICIENT_COLLATERAL);
 
         market.collateralAsset.safeTransfer(msg.sender, amount);
     }
@@ -250,11 +223,7 @@
 
         _accrueInterests(market, id);
 
-<<<<<<< HEAD
-        require(!_isHealthy(market, id, borrower), "cannot liquidate a healthy position");
-=======
-        require(!isHealthy(market, id, borrower), Errors.HEALTHY_POSITION);
->>>>>>> c77c8041
+        require(!_isHealthy(market, id, borrower), Errors.HEALTHY_POSITION);
 
         // The liquidation incentive is 1 + ALPHA * (1 / LLTV - 1).
         uint256 incentive = WAD + ALPHA.wMul(WAD.wDiv(market.lltv) - WAD);
