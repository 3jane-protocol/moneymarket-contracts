--- conflicted
+++ resolved
@@ -142,15 +142,9 @@
         external
     {
         Id id = market.id();
-<<<<<<< HEAD
-        require(lastUpdate[id] != 0, ErrorsLib.MARKET_NOT_CREATED);
-        require(UtilsLib.exactlyOneZero(amount, shares), ErrorsLib.NOT_EXACTLY_ONE_ZERO);
+        require(lastUpdate[id] != 0, ErrorsLib.MARKET_NOT_CREATED);
+        require(UtilsLib.exactlyOneZero(amount, shares), ErrorsLib.INCONSISTENT_INPUT);
         require(onBehalf != address(0), ErrorsLib.ZERO_ADDRESS);
-=======
-        require(lastUpdate[id] != 0, Errors.MARKET_NOT_CREATED);
-        require(UtilsLib.exactlyOneZero(amount, shares), Errors.INCONSISTENT_INPUT);
-        require(onBehalf != address(0), Errors.ZERO_ADDRESS);
->>>>>>> a0c118af
 
         _accrueInterests(market, id);
 
@@ -172,13 +166,8 @@
         external
     {
         Id id = market.id();
-<<<<<<< HEAD
-        require(lastUpdate[id] != 0, ErrorsLib.MARKET_NOT_CREATED);
-        require(UtilsLib.exactlyOneZero(amount, shares), ErrorsLib.NOT_EXACTLY_ONE_ZERO);
-=======
-        require(lastUpdate[id] != 0, Errors.MARKET_NOT_CREATED);
-        require(UtilsLib.exactlyOneZero(amount, shares), Errors.INCONSISTENT_INPUT);
->>>>>>> a0c118af
+        require(lastUpdate[id] != 0, ErrorsLib.MARKET_NOT_CREATED);
+        require(UtilsLib.exactlyOneZero(amount, shares), ErrorsLib.INCONSISTENT_INPUT);
         // No need to verify that onBehalf != address(0) thanks to the authorization check.
         require(receiver != address(0), ErrorsLib.ZERO_ADDRESS);
         require(_isSenderAuthorized(onBehalf), ErrorsLib.UNAUTHORIZED);
@@ -205,13 +194,8 @@
         external
     {
         Id id = market.id();
-<<<<<<< HEAD
-        require(lastUpdate[id] != 0, ErrorsLib.MARKET_NOT_CREATED);
-        require(UtilsLib.exactlyOneZero(amount, shares), ErrorsLib.NOT_EXACTLY_ONE_ZERO);
-=======
-        require(lastUpdate[id] != 0, Errors.MARKET_NOT_CREATED);
-        require(UtilsLib.exactlyOneZero(amount, shares), Errors.INCONSISTENT_INPUT);
->>>>>>> a0c118af
+        require(lastUpdate[id] != 0, ErrorsLib.MARKET_NOT_CREATED);
+        require(UtilsLib.exactlyOneZero(amount, shares), ErrorsLib.INCONSISTENT_INPUT);
         // No need to verify that onBehalf != address(0) thanks to the authorization check.
         require(receiver != address(0), ErrorsLib.ZERO_ADDRESS);
         require(_isSenderAuthorized(onBehalf), ErrorsLib.UNAUTHORIZED);
@@ -237,15 +221,9 @@
         external
     {
         Id id = market.id();
-<<<<<<< HEAD
-        require(lastUpdate[id] != 0, ErrorsLib.MARKET_NOT_CREATED);
-        require(UtilsLib.exactlyOneZero(amount, shares), ErrorsLib.NOT_EXACTLY_ONE_ZERO);
+        require(lastUpdate[id] != 0, ErrorsLib.MARKET_NOT_CREATED);
+        require(UtilsLib.exactlyOneZero(amount, shares), ErrorsLib.INCONSISTENT_INPUT);
         require(onBehalf != address(0), ErrorsLib.ZERO_ADDRESS);
-=======
-        require(lastUpdate[id] != 0, Errors.MARKET_NOT_CREATED);
-        require(UtilsLib.exactlyOneZero(amount, shares), Errors.INCONSISTENT_INPUT);
-        require(onBehalf != address(0), Errors.ZERO_ADDRESS);
->>>>>>> a0c118af
 
         _accrueInterests(market, id);
 
