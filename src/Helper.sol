--- conflicted
+++ resolved
@@ -56,7 +56,6 @@
     }
 
     /// @inheritdoc IHelper
-<<<<<<< HEAD
     function deposit(uint256 assets, address receiver, bool hop, bytes32 referral) external returns (uint256 shares) {
         (shares) = deposit(assets, receiver, hop);
         emit DepositReferred(msg.sender, assets, referral);
@@ -67,21 +66,9 @@
         IERC20(USDC).safeTransferFrom(msg.sender, address(this), assets);
 
         if (hop) {
-            require(IUSD3(USD3).whitelist(receiver), "!whitelist");
+            require(IUSD3(USD3).availableDepositLimit(receiver) >= assets, "Deposit exceeds limit");
             uint256 usd3Shares = IUSD3(USD3).deposit(assets, address(this));
             return IERC4626(sUSD3).deposit(usd3Shares, receiver);
-=======
-    function deposit(uint256 assets, address receiver, bool hop) external returns (uint256) {
-        IERC20(USDC).safeTransferFrom(msg.sender, address(this), assets);
-
-        if (hop) {
-            // Check if receiver is allowed to deposit this amount to USD3
-            // This is needed for hop because USD3.deposit checks address(this), not receiver
-            require(IUSD3(USD3).availableDepositLimit(receiver) >= assets, "Deposit exceeds limit");
-
-            assets = IUSD3(USD3).deposit(assets, address(this));
-            assets = IERC4626(sUSD3).deposit(assets, receiver);
->>>>>>> 78f01d77
         } else {
             return IUSD3(USD3).deposit(assets, receiver);
         }
@@ -94,7 +81,6 @@
     }
 
     /// @inheritdoc IHelper
-<<<<<<< HEAD
     function borrow(MarketParams memory marketParams, uint256 assets, bytes32 referral)
         external
         returns (uint256 amount, uint256 shares)
@@ -105,10 +91,7 @@
 
     /// @inheritdoc IHelper
     function borrow(MarketParams memory marketParams, uint256 assets) public returns (uint256, uint256) {
-=======
-    function borrow(MarketParams memory marketParams, uint256 assets) external returns (uint256, uint256) {
         uint256 waUsdcShares = IERC4626(WAUSDC).convertToShares(assets);
->>>>>>> 78f01d77
         (uint256 waUSDCAmount, uint256 shares) =
             IMorpho(MORPHO).borrow(marketParams, waUsdcShares, 0, msg.sender, address(this));
         uint256 usdcAmount = IERC4626(WAUSDC).redeem(waUSDCAmount, msg.sender, address(this));
