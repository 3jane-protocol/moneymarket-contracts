--- conflicted
+++ resolved
@@ -49,28 +49,14 @@
         WAUSDC = wausdc;
 
         // Set max approvals
-<<<<<<< HEAD
-        IERC20(USDC).approve(WAUSDC, type(uint256).max); // For borrow/repay operations
-        IERC20(USDC).approve(USD3, type(uint256).max); // USD3 uses USDC after reinitialize()
-        IERC20(WAUSDC).approve(MORPHO, type(uint256).max); // MorphoCredit still uses waUSDC
-        IERC20(USD3).approve(sUSD3, type(uint256).max); // For hop from USD3 -> sUSD3
-=======
         IERC20(USDC).approve(WAUSDC, type(uint256).max);
         IERC20(USDC).approve(USD3, type(uint256).max);
         IERC20(WAUSDC).approve(MORPHO, type(uint256).max);
         IERC20(USD3).approve(sUSD3, type(uint256).max);
->>>>>>> eb44c4d5
     }
 
     /// @inheritdoc IHelper
     function deposit(uint256 assets, address receiver, bool hop) external returns (uint256) {
-<<<<<<< HEAD
-        // USD3 now accepts USDC directly after reinitialize()
-        IERC20(USDC).safeTransferFrom(msg.sender, address(this), assets);
-
-        if (hop) {
-            require(IUSD3(USD3).whitelist(receiver), "!whitelist");
-=======
         IERC20(USDC).safeTransferFrom(msg.sender, address(this), assets);
 
         if (hop) {
@@ -78,7 +64,6 @@
             // This is needed for hop because USD3.deposit checks address(this), not receiver
             require(IUSD3(USD3).availableDepositLimit(receiver) >= assets, "Deposit exceeds limit");
 
->>>>>>> eb44c4d5
             assets = IUSD3(USD3).deposit(assets, address(this));
             assets = IERC4626(sUSD3).deposit(assets, receiver);
         } else {
