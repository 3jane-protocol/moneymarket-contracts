// SPDX-License-Identifier: UNLICENSED
pragma solidity ^0.8.0;

import {IIrm} from "../interfaces/IIrm.sol";
import {MarketParams, Market} from "../interfaces/IMorpho.sol";

import {MathLib} from "../libraries/MathLib.sol";
import {MorphoLib} from "../libraries/periphery/MorphoLib.sol";
import {MarketParamsLib} from "../libraries/MarketParamsLib.sol";

contract IrmMock is IIrm {
<<<<<<< HEAD
    using MathLib for uint128;
=======
    using MathLib for uint256;
    using MorphoLib for IMorpho;
    using MarketParamsLib for MarketParams;
>>>>>>> 590678de

    function borrowRateView(MarketParams memory, Market memory market) public pure returns (uint256) {
        uint256 utilization = market.totalBorrowAssets.wDivDown(market.totalSupplyAssets);

        // Divide by the number of seconds in a year.
        // This is a very simple model where x% utilization corresponds to x% APR.
        return utilization / 365 days;
    }

    function borrowRate(MarketParams memory marketParams, Market memory market) external pure returns (uint256) {
        return borrowRateView(marketParams, market);
    }
}<|MERGE_RESOLUTION|>--- conflicted
+++ resolved
@@ -5,17 +5,9 @@
 import {MarketParams, Market} from "../interfaces/IMorpho.sol";
 
 import {MathLib} from "../libraries/MathLib.sol";
-import {MorphoLib} from "../libraries/periphery/MorphoLib.sol";
-import {MarketParamsLib} from "../libraries/MarketParamsLib.sol";
 
 contract IrmMock is IIrm {
-<<<<<<< HEAD
     using MathLib for uint128;
-=======
-    using MathLib for uint256;
-    using MorphoLib for IMorpho;
-    using MarketParamsLib for MarketParams;
->>>>>>> 590678de
 
     function borrowRateView(MarketParams memory, Market memory market) public pure returns (uint256) {
         uint256 utilization = market.totalBorrowAssets.wDivDown(market.totalSupplyAssets);
