// SPDX-License-Identifier: MIT
pragma solidity 0.8.19;

import {IIrm} from "../lib/morpho-blue/src/interfaces/IIrm.sol";
import {IAdaptiveCurveIrm} from "./interfaces/IAdaptiveCurveIrm.sol";

import {UtilsLib} from "./libraries/UtilsLib.sol";
import {ErrorsLib} from "./libraries/ErrorsLib.sol";
import {ExpLib} from "./libraries/adaptive-curve/ExpLib.sol";
import {MathLib, WAD_INT as WAD} from "./libraries/MathLib.sol";
import {ConstantsLib} from "./libraries/adaptive-curve/ConstantsLib.sol";
import {MarketParamsLib} from "../lib/morpho-blue/src/libraries/MarketParamsLib.sol";
import {Id, MarketParams, Market} from "../lib/morpho-blue/src/interfaces/IMorpho.sol";
import {MathLib as MorphoMathLib} from "../lib/morpho-blue/src/libraries/MathLib.sol";

/// @title AdaptiveCurveIrm
/// @author Morpho Labs
/// @custom:contact security@morpho.org
contract AdaptiveCurveIrm is IAdaptiveCurveIrm {
    using MathLib for int256;
    using UtilsLib for int256;
    using MorphoMathLib for uint128;
    using MorphoMathLib for uint256;
    using MarketParamsLib for MarketParams;

    /* EVENTS */

    /// @notice Emitted when a borrow rate is updated.
    event BorrowRateUpdate(Id indexed id, uint256 avgBorrowRate, uint256 rateAtTarget);

    /* IMMUTABLES */

    /// @inheritdoc IAdaptiveCurveIrm
    address public immutable MORPHO;

<<<<<<< HEAD
=======
    /// @inheritdoc IAdaptiveCurveIrm
    int256 public immutable CURVE_STEEPNESS;

    /// @inheritdoc IAdaptiveCurveIrm
    int256 public immutable ADJUSTMENT_SPEED;

    /// @inheritdoc IAdaptiveCurveIrm
    int256 public immutable TARGET_UTILIZATION;

    /// @inheritdoc IAdaptiveCurveIrm
    int256 public immutable INITIAL_RATE_AT_TARGET;

>>>>>>> ed7f842c
    /* STORAGE */

    /// @inheritdoc IAdaptiveCurveIrm
    mapping(Id => int256) public rateAtTarget;

    /* CONSTRUCTOR */

    /// @notice Constructor.
    /// @param morpho The address of Morpho.
    constructor(address morpho) {
        require(morpho != address(0), ErrorsLib.ZERO_ADDRESS);

        MORPHO = morpho;
    }

    /* BORROW RATES */

    /// @inheritdoc IIrm
    function borrowRateView(MarketParams memory marketParams, Market memory market) external view returns (uint256) {
        (uint256 avgRate,) = _borrowRate(marketParams.id(), market);
        return avgRate;
    }

    /// @inheritdoc IIrm
    function borrowRate(MarketParams memory marketParams, Market memory market) external returns (uint256) {
        require(msg.sender == MORPHO, ErrorsLib.NOT_MORPHO);

        Id id = marketParams.id();

        (uint256 avgRate, int256 endRateAtTarget) = _borrowRate(id, market);

        rateAtTarget[id] = endRateAtTarget;

        // Safe "unchecked" cast because endRateAtTarget >= 0.
        emit BorrowRateUpdate(id, avgRate, uint256(endRateAtTarget));

        return avgRate;
    }

    /// @dev Returns avgRate and endRateAtTarget.
    /// @dev Assumes that the inputs `marketParams` and `id` match.
    function _borrowRate(Id id, Market memory market) private view returns (uint256, int256) {
        // Safe "unchecked" cast because the utilization is smaller than 1 (scaled by WAD).
        int256 utilization =
            int256(market.totalSupplyAssets > 0 ? market.totalBorrowAssets.wDivDown(market.totalSupplyAssets) : 0);

        int256 errNormFactor = utilization > ConstantsLib.TARGET_UTILIZATION
            ? WAD - ConstantsLib.TARGET_UTILIZATION
            : ConstantsLib.TARGET_UTILIZATION;
        int256 err = (utilization - ConstantsLib.TARGET_UTILIZATION).wDivDown(errNormFactor);

        int256 startRateAtTarget = rateAtTarget[id];

        int256 avgRateAtTarget;
        int256 endRateAtTarget;

        if (startRateAtTarget == 0) {
            // First interaction.
            avgRateAtTarget = ConstantsLib.INITIAL_RATE_AT_TARGET;
            endRateAtTarget = ConstantsLib.INITIAL_RATE_AT_TARGET;
        } else {
            // Note that the speed is assumed constant between two interactions, but in theory it increases because of
            // interests. So the rate will be slightly underestimated.
            int256 speed = ConstantsLib.ADJUSTMENT_SPEED.wMulDown(err);
            // market.lastUpdate != 0 because it is not the first interaction with this market.
            // Safe "unchecked" cast because block.timestamp - market.lastUpdate <= block.timestamp <= type(int256).max.
            int256 elapsed = int256(block.timestamp - market.lastUpdate);
            int256 linearAdaptation = speed * elapsed;

            if (linearAdaptation == 0) {
                // If linearAdaptation == 0, avgRateAtTarget = endRateAtTarget = startRateAtTarget;
                avgRateAtTarget = startRateAtTarget;
                endRateAtTarget = startRateAtTarget;
            } else {
                // Formula of the average rate that should be returned to Morpho Blue:
                // avg = 1/T * ∫_0^T curve(startRateAtTarget*exp(speed*x), err) dx
                // The integral is approximated with the trapezoidal rule:
                // avg ~= 1/T * Σ_i=1^N [curve(f((i-1) * T/N), err) + curve(f(i * T/N), err)] / 2 * T/N
                // Where f(x) = startRateAtTarget*exp(speed*x)
                // avg ~= Σ_i=1^N [curve(f((i-1) * T/N), err) + curve(f(i * T/N), err)] / (2 * N)
                // As curve is linear in its first argument:
                // avg ~= curve([Σ_i=1^N [f((i-1) * T/N) + f(i * T/N)] / (2 * N), err)
                // avg ~= curve([(f(0) + f(T))/2 + Σ_i=1^(N-1) f(i * T/N)] / N, err)
                // avg ~= curve([(startRateAtTarget + endRateAtTarget)/2 + Σ_i=1^(N-1) f(i * T/N)] / N, err)
                // With N = 2:
                // avg ~= curve([(startRateAtTarget + endRateAtTarget)/2 + startRateAtTarget*exp(speed*T/2)] / 2, err)
                // avg ~= curve([startRateAtTarget + endRateAtTarget + 2*startRateAtTarget*exp(speed*T/2)] / 4, err)
                endRateAtTarget = _newRateAtTarget(startRateAtTarget, linearAdaptation);
                int256 midRateAtTarget = _newRateAtTarget(startRateAtTarget, linearAdaptation / 2);
                avgRateAtTarget = (startRateAtTarget + endRateAtTarget + 2 * midRateAtTarget) / 4;
            }
        }

        // Safe "unchecked" cast because avgRateAtTarget >= 0.
        return (uint256(_curve(avgRateAtTarget, err)), endRateAtTarget);
    }

    /// @dev Returns the rate for a given `_rateAtTarget` and an `err`.
    /// The formula of the curve is the following:
    /// r = ((1-1/C)*err + 1) * rateAtTarget if err < 0
    ///     ((C-1)*err + 1) * rateAtTarget else.
    function _curve(int256 _rateAtTarget, int256 err) private pure returns (int256) {
        // Non negative because 1 - 1/C >= 0, C - 1 >= 0.
        int256 coeff = err < 0 ? WAD - WAD.wDivDown(ConstantsLib.CURVE_STEEPNESS) : ConstantsLib.CURVE_STEEPNESS - WAD;
        // Non negative if _rateAtTarget >= 0 because if err < 0, coeff <= 1.
        return (coeff.wMulDown(err) + WAD).wMulDown(int256(_rateAtTarget));
    }

    /// @dev Returns the new rate at target, for a given `startRateAtTarget` and a given `linearAdaptation`.
    /// The formula is: max(min(startRateAtTarget * exp(linearAdaptation), maxRateAtTarget), minRateAtTarget).
    function _newRateAtTarget(int256 startRateAtTarget, int256 linearAdaptation) private pure returns (int256) {
        // Non negative because MIN_RATE_AT_TARGET > 0.
        return startRateAtTarget.wMulDown(ExpLib.wExp(linearAdaptation)).bound(
            ConstantsLib.MIN_RATE_AT_TARGET, ConstantsLib.MAX_RATE_AT_TARGET
        );
    }
}<|MERGE_RESOLUTION|>--- conflicted
+++ resolved
@@ -33,21 +33,6 @@
     /// @inheritdoc IAdaptiveCurveIrm
     address public immutable MORPHO;
 
-<<<<<<< HEAD
-=======
-    /// @inheritdoc IAdaptiveCurveIrm
-    int256 public immutable CURVE_STEEPNESS;
-
-    /// @inheritdoc IAdaptiveCurveIrm
-    int256 public immutable ADJUSTMENT_SPEED;
-
-    /// @inheritdoc IAdaptiveCurveIrm
-    int256 public immutable TARGET_UTILIZATION;
-
-    /// @inheritdoc IAdaptiveCurveIrm
-    int256 public immutable INITIAL_RATE_AT_TARGET;
-
->>>>>>> ed7f842c
     /* STORAGE */
 
     /// @inheritdoc IAdaptiveCurveIrm
