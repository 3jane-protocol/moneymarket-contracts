--- conflicted
+++ resolved
@@ -24,19 +24,11 @@
 contract FixedRateIrm is IFixedRateIrm {
     using MarketParamsLib for MarketParams;
 
-<<<<<<< HEAD
-    /* EVENTS */
-
-    /// @notice Emitted when a borrow rate is set.
-    event SetBorrowRate(Id indexed id, uint256 newBorrowRate);
-
     /* CONSTANTS */
 
-    /// @notice Max settable borrow rate (800%).
+    /// @inheritdoc IFixedRateIrm
     uint256 public constant MAX_BORROW_RATE = 8.0 ether / uint256(365 days);
 
-=======
->>>>>>> 73f99750
     /* STORAGE */
 
     /// @inheritdoc IFixedRateIrm
@@ -44,15 +36,7 @@
 
     /* SETTER */
 
-<<<<<<< HEAD
-    /// @notice Sets the borrow rate for a market.
-    /// @dev A rate can be set by anybody, but only once.
-    /// @dev `borrowRate` reverts on rate not set, so the rate needs to be set before the market creation.
-    /// @dev As interest are rounded down in Morpho, for markets with a low total borrow, setting a rate too low could
-    /// prevent interest from accruing if interactions are frequent.
-=======
     /// @inheritdoc IFixedRateIrm
->>>>>>> 73f99750
     function setBorrowRate(Id id, uint256 newBorrowRate) external {
         require(borrowRateStored[id] == 0, RATE_SET);
         require(newBorrowRate != 0, RATE_ZERO);
