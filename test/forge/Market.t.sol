// SPDX-License-Identifier: UNLICENSED
pragma solidity 0.8.20;

import {IERC20} from "src/interfaces/IERC20.sol";
import {IOracle} from "src/interfaces/IOracle.sol";

import "forge-std/Test.sol";
import "forge-std/console.sol";

import "src/Market.sol";
import {ERC20Mock as ERC20} from "src/mocks/ERC20Mock.sol";
import {OracleMock as Oracle} from "src/mocks/OracleMock.sol";

contract BlueTest is Test {
    using MathLib for uint;

    address private constant borrower = address(1234);
<<<<<<< HEAD
    address private constant liquidator = address(5678);
=======
    uint private constant lLTV = 0.8 ether;
>>>>>>> 9a990fa1

    Blue private blue;
    ERC20 private borrowableAsset;
    ERC20 private collateralAsset;
    Oracle private borrowableOracle;
    Oracle private collateralOracle;
    Market public market;
    Id public id;

    function setUp() public {
        // Create Blue.
        blue = new Blue();

        // List a market.
        borrowableAsset = new ERC20("borrowable", "B", 18);
        collateralAsset = new ERC20("collateral", "C", 18);
        borrowableOracle = new Oracle();
        collateralOracle = new Oracle();
        market = Market(
            IERC20(address(borrowableAsset)), IERC20(address(collateralAsset)), borrowableOracle, collateralOracle, lLTV
        );
        id = Id.wrap(keccak256(abi.encode(market)));

        blue.createMarket(market);

        // We set the price of the borrowable asset to zero so that borrowers
        // don't need to deposit any collateral.
        borrowableOracle.setPrice(0);
        collateralOracle.setPrice(1e18);

        borrowableAsset.approve(address(blue), type(uint).max);
        collateralAsset.approve(address(blue), type(uint).max);
        vm.startPrank(borrower);
        borrowableAsset.approve(address(blue), type(uint).max);
        collateralAsset.approve(address(blue), type(uint).max);
        vm.stopPrank();
    }

<<<<<<< HEAD
    // To move to a test utils file later.

    function networth(address user) internal view returns (uint) {
        uint collateralAssetValue = collateralAsset.balanceOf(user).wMul(collateralOracle.price());
        uint borrowableAssetValue = borrowableAsset.balanceOf(user).wMul(borrowableOracle.price());
        return collateralAssetValue + borrowableAssetValue;
    }

    function supplyBalance(uint bucket, address user) internal view returns (uint) {
        uint supplyShares = market.supplyShare(user, bucket);
        if (supplyShares == 0) return 0;
        uint totalShares = market.totalSupplyShares(bucket);
        uint totalSupply = market.totalSupply(bucket);
        return supplyShares.wMul(totalSupply).wDiv(totalShares);
    }

    function borrowBalance(uint bucket, address user) internal view returns (uint) {
        uint borrowerShares = market.borrowShare(user, bucket);
        if (borrowerShares == 0) return 0;
        uint totalShares = market.totalBorrowShares(bucket);
        uint totalBorrow = market.totalBorrow(bucket);
        return borrowerShares.wMul(totalBorrow).wDiv(totalShares);
    }

    // Invariants

    function invariantParams() public {
        assertEq(market.borrowableAsset(), address(borrowableAsset));
        assertEq(market.collateralAsset(), address(collateralAsset));
        assertEq(market.borrowableOracle(), address(borrowableOracle));
        assertEq(market.collateralOracle(), address(collateralOracle));
    }

=======
>>>>>>> 9a990fa1
    function invariantLiquidity() public {
        assertLe(blue.totalBorrow(id), blue.totalSupply(id));
    }

<<<<<<< HEAD
    // Tests

    function testDeposit(uint amount, uint bucket) public {
=======
    function testSupply(uint amount) public {
>>>>>>> 9a990fa1
        amount = bound(amount, 1, 2 ** 64);

        borrowableAsset.setBalance(address(this), amount);
        blue.supply(market, amount);

        assertEq(blue.supplyShare(id, address(this)), 1e18);
        assertEq(borrowableAsset.balanceOf(address(this)), 0);
        assertEq(borrowableAsset.balanceOf(address(blue)), amount);
    }

    function testBorrow(uint amountLent, uint amountBorrowed) public {
        amountLent = bound(amountLent, 1, 2 ** 64);
        amountBorrowed = bound(amountBorrowed, 1, 2 ** 64);

        borrowableAsset.setBalance(address(this), amountLent);
        blue.supply(market, amountLent);

        if (amountBorrowed == 0) {
            blue.borrow(market, amountBorrowed);
            return;
        }

        if (amountBorrowed > amountLent) {
            vm.prank(borrower);
            vm.expectRevert("not enough liquidity");
            blue.borrow(market, amountBorrowed);
            return;
        }

        vm.prank(borrower);
        blue.borrow(market, amountBorrowed);

        assertEq(blue.borrowShare(id, borrower), 1e18);
        assertEq(borrowableAsset.balanceOf(borrower), amountBorrowed);
        assertEq(borrowableAsset.balanceOf(address(blue)), amountLent - amountBorrowed);
    }

    function testWithdraw(uint amountLent, uint amountWithdrawn, uint amountBorrowed) public {
        amountLent = bound(amountLent, 1, 2 ** 64);
        amountWithdrawn = bound(amountWithdrawn, 1, 2 ** 64);
        amountBorrowed = bound(amountBorrowed, 1, 2 ** 64);
        vm.assume(amountLent >= amountBorrowed);

        borrowableAsset.setBalance(address(this), amountLent);
        blue.supply(market, amountLent);

        vm.prank(borrower);
        blue.borrow(market, amountBorrowed);

        if (amountWithdrawn > amountLent - amountBorrowed) {
            if (amountWithdrawn > amountLent) {
                vm.expectRevert();
            } else {
                vm.expectRevert("not enough liquidity");
            }
            blue.withdraw(market, amountWithdrawn);
            return;
        }

        blue.withdraw(market, amountWithdrawn);

        assertApproxEqAbs(blue.supplyShare(id, address(this)), (amountLent - amountWithdrawn) * 1e18 / amountLent, 1e3);
        assertEq(borrowableAsset.balanceOf(address(this)), amountWithdrawn);
        assertEq(borrowableAsset.balanceOf(address(blue)), amountLent - amountBorrowed - amountWithdrawn);
    }

    function testCollateralRequirements(
        uint amountCollateral,
        uint amountBorrowed,
        uint priceCollateral,
        uint priceBorrowable
    ) public {
        amountBorrowed = bound(amountBorrowed, 1, 2 ** 64);
        priceBorrowable = bound(priceBorrowable, 0, 2 ** 64);
        amountCollateral = bound(amountCollateral, 1, 2 ** 64);
        priceCollateral = bound(priceCollateral, 0, 2 ** 64);

        borrowableOracle.setPrice(priceBorrowable);
        collateralOracle.setPrice(priceCollateral);

        borrowableAsset.setBalance(address(this), amountBorrowed);
        collateralAsset.setBalance(borrower, amountCollateral);

        blue.supply(market, amountBorrowed);

        vm.prank(borrower);
        blue.supplyCollateral(market, amountCollateral);

        uint collateralValue = amountCollateral.wMul(priceCollateral);
        uint borrowValue = amountBorrowed.wMul(priceBorrowable);
        if (borrowValue == 0 || (collateralValue > 0 && borrowValue <= collateralValue.wMul(lLTV))) {
            vm.prank(borrower);
            blue.borrow(market, amountBorrowed);
        } else {
            vm.prank(borrower);
            vm.expectRevert("not enough collateral");
            blue.borrow(market, amountBorrowed);
        }
    }

    function testRepay(uint amountLent, uint amountBorrowed, uint amountRepaid) public {
        amountLent = bound(amountLent, 1, 2 ** 64);
        amountBorrowed = bound(amountBorrowed, 1, amountLent);
        amountRepaid = bound(amountRepaid, 1, amountBorrowed);

        borrowableAsset.setBalance(address(this), amountLent);
        blue.supply(market, amountLent);

        vm.startPrank(borrower);
        blue.borrow(market, amountBorrowed);
        blue.repay(market, amountRepaid);
        vm.stopPrank();

        assertApproxEqAbs(blue.borrowShare(id, borrower), (amountBorrowed - amountRepaid) * 1e18 / amountBorrowed, 1e3);
        assertEq(borrowableAsset.balanceOf(borrower), amountBorrowed - amountRepaid);
        assertEq(borrowableAsset.balanceOf(address(blue)), amountLent - amountBorrowed + amountRepaid);
    }

    function testSupplyCollateral(uint amount) public {
        amount = bound(amount, 1, 2 ** 64);

        collateralAsset.setBalance(address(this), amount);
        blue.supplyCollateral(market, amount);

        assertEq(blue.collateral(id, address(this)), amount);
        assertEq(collateralAsset.balanceOf(address(this)), 0);
        assertEq(collateralAsset.balanceOf(address(blue)), amount);
    }

    function testWithdrawCollateral(uint amountDeposited, uint amountWithdrawn) public {
        amountDeposited = bound(amountDeposited, 1, 2 ** 64);
        amountWithdrawn = bound(amountWithdrawn, 1, 2 ** 64);

        collateralAsset.setBalance(address(this), amountDeposited);
        blue.supplyCollateral(market, amountDeposited);

        if (amountWithdrawn > amountDeposited) {
            vm.expectRevert(stdError.arithmeticError);
            blue.withdrawCollateral(market, amountWithdrawn);
            return;
        }

        blue.withdrawCollateral(market, amountWithdrawn);

        assertEq(blue.collateral(id, address(this)), amountDeposited - amountWithdrawn);
        assertEq(collateralAsset.balanceOf(address(this)), amountWithdrawn);
        assertEq(collateralAsset.balanceOf(address(blue)), amountDeposited - amountWithdrawn);
    }

<<<<<<< HEAD
    function testLiquidate(uint bucket, uint amountLent) public {
        borrowableOracle.setPrice(1e18);
        amountLent = bound(amountLent, 1000, 2 ** 64);
        vm.assume(bucket < N);

        uint amountCollateral = amountLent;
        uint lLTV = bucketToLLTV(bucket);
        uint borrowingPower = amountCollateral.wMul(lLTV);
        uint amountBorrowed = borrowingPower.wMul(0.8e18);
        uint maxCollat = amountCollateral.wMul(lLTV);

        borrowableAsset.setBalance(address(this), amountLent);
        collateralAsset.setBalance(borrower, amountCollateral);
        borrowableAsset.setBalance(liquidator, amountBorrowed);

        // Lend
        borrowableAsset.approve(address(market), type(uint).max);
        market.modifyDeposit(int(amountLent), bucket);

        // Borrow
        vm.startPrank(borrower);
        collateralAsset.approve(address(market), type(uint).max);
        market.modifyCollateral(int(amountCollateral), bucket);
        market.modifyBorrow(int(amountBorrowed), bucket);
        vm.stopPrank();

        // Price change
        borrowableOracle.setPrice(2e18);

        uint liquidatorNetworthBefore = networth(liquidator);

        // Liquidate
        Market.Liquidation[] memory liquidationData = new Market.Liquidation[](1);
        liquidationData[0] = Market.Liquidation(bucket, borrower, maxCollat);
        vm.startPrank(liquidator);
        borrowableAsset.approve(address(market), type(uint).max);
        (int sumCollat, int sumBorrow) = market.batchLiquidate(liquidationData);
        vm.stopPrank();

        uint liquidatorNetworthAfter = networth(liquidator);

        assertGt(liquidatorNetworthAfter, liquidatorNetworthBefore, "liquidator's networth");
        assertLt(sumCollat, 0, "collateral seized");
        assertLt(sumBorrow, 0, "borrow repaid");
        assertApproxEqAbs(
            int(borrowBalance(bucket, borrower)), int(amountBorrowed) + sumBorrow, 100, "collateral balance borrower"
        );
        assertApproxEqAbs(
            int(market.collateral(borrower, bucket)),
            int(amountCollateral) + sumCollat,
            100,
            "collateral balance borrower"
        );
    }

    function testRealizeBadDebt(uint bucket, uint amountLent) public {
        borrowableOracle.setPrice(1e18);
        amountLent = bound(amountLent, 1000, 2 ** 64);
        vm.assume(bucket < N);

        uint amountCollateral = amountLent;
        uint lLTV = bucketToLLTV(bucket);
        uint borrowingPower = amountCollateral.wMul(lLTV);
        uint amountBorrowed = borrowingPower.wMul(0.8e18);
        uint maxCollat = type(uint).max;

        borrowableAsset.setBalance(address(this), amountLent);
        collateralAsset.setBalance(borrower, amountCollateral);
        borrowableAsset.setBalance(liquidator, amountBorrowed);

        // Lend
        borrowableAsset.approve(address(market), type(uint).max);
        market.modifyDeposit(int(amountLent), bucket);

        // Borrow
        vm.startPrank(borrower);
        collateralAsset.approve(address(market), type(uint).max);
        market.modifyCollateral(int(amountCollateral), bucket);
        market.modifyBorrow(int(amountBorrowed), bucket);
        vm.stopPrank();

        // Price change
        borrowableOracle.setPrice(100e18);

        uint liquidatorNetworthBefore = networth(liquidator);

        // Liquidate
        Market.Liquidation[] memory liquidationData = new Market.Liquidation[](1);
        liquidationData[0] = Market.Liquidation(bucket, borrower, maxCollat);
        vm.startPrank(liquidator);
        borrowableAsset.approve(address(market), type(uint).max);
        (int sumCollat, int sumBorrow) = market.batchLiquidate(liquidationData);
        vm.stopPrank();

        uint liquidatorNetworthAfter = networth(liquidator);

        assertGt(liquidatorNetworthAfter, liquidatorNetworthBefore, "liquidator's networth");
        assertEq(sumCollat, -int(amountCollateral), "collateral seized");
        assertLt(sumBorrow, 0, "borrow repaid");
        assertEq(int(borrowBalance(bucket, borrower)), 0, "collateral balance borrower");
        assertEq(int(market.collateral(borrower, bucket)), 0, "collateral balance borrower");
        int expectedBadDebt = int(amountBorrowed) + sumBorrow;
        assertGt(expectedBadDebt, 0, "positive bad debt");
        assertApproxEqAbs(
            int(supplyBalance(bucket, address(this))), int(amountLent) - expectedBadDebt, 10, "realized bad debt"
        );
    }

    function testTwoUsersSupply(uint firstAmount, uint secondAmount, uint bucket) public {
        vm.assume(bucket < N);
=======
    function testTwoUsersSupply(uint firstAmount, uint secondAmount) public {
>>>>>>> 9a990fa1
        firstAmount = bound(firstAmount, 1, 2 ** 64);
        secondAmount = bound(secondAmount, 1, 2 ** 64);

        borrowableAsset.setBalance(address(this), firstAmount);
        blue.supply(market, firstAmount);

        borrowableAsset.setBalance(borrower, secondAmount);
        vm.prank(borrower);
        blue.supply(market, secondAmount);

        assertEq(blue.supplyShare(id, address(this)), 1e18);
        assertEq(blue.supplyShare(id, borrower), secondAmount * 1e18 / firstAmount);
    }

<<<<<<< HEAD
        assertApproxEqAbs(supplyBalance(bucket, address(this)), firstAmount, 100, "same balance first user");
        assertEq(market.supplyShare(address(this), bucket), 1e18, "expected shares first user");
        assertApproxEqAbs(supplyBalance(bucket, borrower), secondAmount, 100, "same balance second user");
        assertEq(market.supplyShare(borrower, bucket), secondAmount * 1e18 / firstAmount, "expected shares second user");
=======
    function testSupplyUnknownMarket(Market memory marketFuzz) public {
        vm.assume(neq(marketFuzz, market));
        vm.expectRevert("unknown market");
        blue.supply(marketFuzz, 1);
>>>>>>> 9a990fa1
    }

    function testWithdrawUnknownMarket(Market memory marketFuzz) public {
        vm.assume(neq(marketFuzz, market));
        vm.expectRevert("unknown market");
        blue.withdraw(marketFuzz, 1);
    }

    function testBorrowUnknownMarket(Market memory marketFuzz) public {
        vm.assume(neq(marketFuzz, market));
        vm.expectRevert("unknown market");
        blue.borrow(marketFuzz, 1);
    }

    function testRepayUnknownMarket(Market memory marketFuzz) public {
        vm.assume(neq(marketFuzz, market));
        vm.expectRevert("unknown market");
        blue.repay(marketFuzz, 1);
    }

    function testSupplyCollateralUnknownMarket(Market memory marketFuzz) public {
        vm.assume(neq(marketFuzz, market));
        vm.expectRevert("unknown market");
        blue.supplyCollateral(marketFuzz, 1);
    }

    function testWithdrawCollateralUnknownMarket(Market memory marketFuzz) public {
        vm.assume(neq(marketFuzz, market));
        vm.expectRevert("unknown market");
        blue.withdrawCollateral(marketFuzz, 1);
    }

    function testAmountZero() public {
        vm.expectRevert("zero amount");
        blue.supply(market, 0);

        vm.expectRevert("zero amount");
        blue.withdraw(market, 0);

        vm.expectRevert("zero amount");
        blue.borrow(market, 0);

        vm.expectRevert("zero amount");
        blue.repay(market, 0);

        vm.expectRevert("zero amount");
        blue.supplyCollateral(market, 0);

        vm.expectRevert("zero amount");
        blue.withdrawCollateral(market, 0);
    }

    function testWithdrawEmptyMarket(uint amount) public {
        vm.assume(amount > 0);
        vm.expectRevert(stdError.divisionError);
        blue.withdraw(market, amount);
    }

    function testRepayEmptyMarket(uint amount) public {
        vm.assume(amount > 0);
        vm.expectRevert(stdError.divisionError);
        blue.repay(market, amount);
    }

    function testWithdrawCollateralEmptyMarket(uint amount) public {
        vm.assume(amount > 0);
        vm.expectRevert(stdError.arithmeticError);
        blue.withdrawCollateral(market, amount);
    }
}

function neq(Market memory a, Market memory b) pure returns (bool) {
    return a.borrowableAsset != b.borrowableAsset || a.collateralAsset != b.collateralAsset
        || a.borrowableOracle != b.borrowableOracle || a.collateralOracle != b.collateralOracle || a.lLTV != b.lLTV;
}<|MERGE_RESOLUTION|>--- conflicted
+++ resolved
@@ -15,11 +15,8 @@
     using MathLib for uint;
 
     address private constant borrower = address(1234);
-<<<<<<< HEAD
     address private constant liquidator = address(5678);
-=======
     uint private constant lLTV = 0.8 ether;
->>>>>>> 9a990fa1
 
     Blue private blue;
     ERC20 private borrowableAsset;
@@ -58,7 +55,6 @@
         vm.stopPrank();
     }
 
-<<<<<<< HEAD
     // To move to a test utils file later.
 
     function networth(address user) internal view returns (uint) {
@@ -67,44 +63,31 @@
         return collateralAssetValue + borrowableAssetValue;
     }
 
-    function supplyBalance(uint bucket, address user) internal view returns (uint) {
-        uint supplyShares = market.supplyShare(user, bucket);
+    function supplyBalance(address user) internal view returns (uint) {
+        uint supplyShares = blue.supplyShare(id, user);
         if (supplyShares == 0) return 0;
-        uint totalShares = market.totalSupplyShares(bucket);
-        uint totalSupply = market.totalSupply(bucket);
+        uint totalShares = blue.totalSupplyShares(id);
+        uint totalSupply = blue.totalSupply(id);
         return supplyShares.wMul(totalSupply).wDiv(totalShares);
     }
 
-    function borrowBalance(uint bucket, address user) internal view returns (uint) {
-        uint borrowerShares = market.borrowShare(user, bucket);
+    function borrowBalance(address user) internal view returns (uint) {
+        uint borrowerShares = blue.borrowShare(id, user);
         if (borrowerShares == 0) return 0;
-        uint totalShares = market.totalBorrowShares(bucket);
-        uint totalBorrow = market.totalBorrow(bucket);
+        uint totalShares = blue.totalBorrowShares(id);
+        uint totalBorrow = blue.totalBorrow(id);
         return borrowerShares.wMul(totalBorrow).wDiv(totalShares);
     }
 
     // Invariants
 
-    function invariantParams() public {
-        assertEq(market.borrowableAsset(), address(borrowableAsset));
-        assertEq(market.collateralAsset(), address(collateralAsset));
-        assertEq(market.borrowableOracle(), address(borrowableOracle));
-        assertEq(market.collateralOracle(), address(collateralOracle));
-    }
-
-=======
->>>>>>> 9a990fa1
     function invariantLiquidity() public {
         assertLe(blue.totalBorrow(id), blue.totalSupply(id));
     }
 
-<<<<<<< HEAD
     // Tests
 
-    function testDeposit(uint amount, uint bucket) public {
-=======
     function testSupply(uint amount) public {
->>>>>>> 9a990fa1
         amount = bound(amount, 1, 2 ** 64);
 
         borrowableAsset.setBalance(address(this), amount);
@@ -254,14 +237,11 @@
         assertEq(collateralAsset.balanceOf(address(blue)), amountDeposited - amountWithdrawn);
     }
 
-<<<<<<< HEAD
-    function testLiquidate(uint bucket, uint amountLent) public {
+    function testLiquidate(uint amountLent) public {
         borrowableOracle.setPrice(1e18);
         amountLent = bound(amountLent, 1000, 2 ** 64);
-        vm.assume(bucket < N);
 
         uint amountCollateral = amountLent;
-        uint lLTV = bucketToLLTV(bucket);
         uint borrowingPower = amountCollateral.wMul(lLTV);
         uint amountBorrowed = borrowingPower.wMul(0.8e18);
         uint maxCollat = amountCollateral.wMul(lLTV);
@@ -270,15 +250,13 @@
         collateralAsset.setBalance(borrower, amountCollateral);
         borrowableAsset.setBalance(liquidator, amountBorrowed);
 
-        // Lend
-        borrowableAsset.approve(address(market), type(uint).max);
-        market.modifyDeposit(int(amountLent), bucket);
+        // Supply
+        blue.supply(market, amountLent);
 
         // Borrow
         vm.startPrank(borrower);
-        collateralAsset.approve(address(market), type(uint).max);
-        market.modifyCollateral(int(amountCollateral), bucket);
-        market.modifyBorrow(int(amountBorrowed), bucket);
+        blue.supplyCollateral(market, amountCollateral);
+        blue.borrow(market, amountBorrowed);
         vm.stopPrank();
 
         // Price change
@@ -287,36 +265,25 @@
         uint liquidatorNetworthBefore = networth(liquidator);
 
         // Liquidate
-        Market.Liquidation[] memory liquidationData = new Market.Liquidation[](1);
-        liquidationData[0] = Market.Liquidation(bucket, borrower, maxCollat);
         vm.startPrank(liquidator);
-        borrowableAsset.approve(address(market), type(uint).max);
-        (int sumCollat, int sumBorrow) = market.batchLiquidate(liquidationData);
+        borrowableAsset.approve(address(blue), type(uint).max);
+        (uint seized, uint repaid) = blue.liquidate(market, borrower, maxCollat);
         vm.stopPrank();
 
         uint liquidatorNetworthAfter = networth(liquidator);
 
         assertGt(liquidatorNetworthAfter, liquidatorNetworthBefore, "liquidator's networth");
-        assertLt(sumCollat, 0, "collateral seized");
-        assertLt(sumBorrow, 0, "borrow repaid");
-        assertApproxEqAbs(
-            int(borrowBalance(bucket, borrower)), int(amountBorrowed) + sumBorrow, 100, "collateral balance borrower"
-        );
-        assertApproxEqAbs(
-            int(market.collateral(borrower, bucket)),
-            int(amountCollateral) + sumCollat,
-            100,
-            "collateral balance borrower"
-        );
-    }
-
-    function testRealizeBadDebt(uint bucket, uint amountLent) public {
+        assertGt(seized, 0, "collateral seized");
+        assertGt(repaid, 0, "borrow repaid");
+        assertApproxEqAbs(borrowBalance(borrower), amountBorrowed - repaid, 100, "collateral balance borrower");
+        assertApproxEqAbs(blue.collateral(id, borrower), amountCollateral - seized, 100, "collateral balance borrower");
+    }
+
+    function testRealizeBadDebt(uint amountLent) public {
         borrowableOracle.setPrice(1e18);
         amountLent = bound(amountLent, 1000, 2 ** 64);
-        vm.assume(bucket < N);
 
         uint amountCollateral = amountLent;
-        uint lLTV = bucketToLLTV(bucket);
         uint borrowingPower = amountCollateral.wMul(lLTV);
         uint amountBorrowed = borrowingPower.wMul(0.8e18);
         uint maxCollat = type(uint).max;
@@ -325,15 +292,13 @@
         collateralAsset.setBalance(borrower, amountCollateral);
         borrowableAsset.setBalance(liquidator, amountBorrowed);
 
-        // Lend
-        borrowableAsset.approve(address(market), type(uint).max);
-        market.modifyDeposit(int(amountLent), bucket);
+        // Supply
+        blue.supply(market, amountLent);
 
         // Borrow
         vm.startPrank(borrower);
-        collateralAsset.approve(address(market), type(uint).max);
-        market.modifyCollateral(int(amountCollateral), bucket);
-        market.modifyBorrow(int(amountBorrowed), bucket);
+        blue.supplyCollateral(market, amountCollateral);
+        blue.borrow(market, amountBorrowed);
         vm.stopPrank();
 
         // Price change
@@ -342,32 +307,24 @@
         uint liquidatorNetworthBefore = networth(liquidator);
 
         // Liquidate
-        Market.Liquidation[] memory liquidationData = new Market.Liquidation[](1);
-        liquidationData[0] = Market.Liquidation(bucket, borrower, maxCollat);
         vm.startPrank(liquidator);
-        borrowableAsset.approve(address(market), type(uint).max);
-        (int sumCollat, int sumBorrow) = market.batchLiquidate(liquidationData);
+        borrowableAsset.approve(address(blue), type(uint).max);
+        (uint seized, uint repaid) = blue.liquidate(market, borrower, maxCollat);
         vm.stopPrank();
 
         uint liquidatorNetworthAfter = networth(liquidator);
 
         assertGt(liquidatorNetworthAfter, liquidatorNetworthBefore, "liquidator's networth");
-        assertEq(sumCollat, -int(amountCollateral), "collateral seized");
-        assertLt(sumBorrow, 0, "borrow repaid");
-        assertEq(int(borrowBalance(bucket, borrower)), 0, "collateral balance borrower");
-        assertEq(int(market.collateral(borrower, bucket)), 0, "collateral balance borrower");
-        int expectedBadDebt = int(amountBorrowed) + sumBorrow;
+        assertEq(seized, amountCollateral, "collateral seized");
+        assertGt(repaid, 0, "borrow repaid");
+        assertEq(borrowBalance(borrower), 0, "collateral balance borrower");
+        assertEq(blue.collateral(id, borrower), 0, "collateral balance borrower");
+        uint expectedBadDebt = amountBorrowed - repaid;
         assertGt(expectedBadDebt, 0, "positive bad debt");
-        assertApproxEqAbs(
-            int(supplyBalance(bucket, address(this))), int(amountLent) - expectedBadDebt, 10, "realized bad debt"
-        );
-    }
-
-    function testTwoUsersSupply(uint firstAmount, uint secondAmount, uint bucket) public {
-        vm.assume(bucket < N);
-=======
+        assertApproxEqAbs(supplyBalance(address(this)), amountLent - expectedBadDebt, 10, "realized bad debt");
+    }
+
     function testTwoUsersSupply(uint firstAmount, uint secondAmount) public {
->>>>>>> 9a990fa1
         firstAmount = bound(firstAmount, 1, 2 ** 64);
         secondAmount = bound(secondAmount, 1, 2 ** 64);
 
@@ -378,21 +335,16 @@
         vm.prank(borrower);
         blue.supply(market, secondAmount);
 
-        assertEq(blue.supplyShare(id, address(this)), 1e18);
-        assertEq(blue.supplyShare(id, borrower), secondAmount * 1e18 / firstAmount);
-    }
-
-<<<<<<< HEAD
-        assertApproxEqAbs(supplyBalance(bucket, address(this)), firstAmount, 100, "same balance first user");
-        assertEq(market.supplyShare(address(this), bucket), 1e18, "expected shares first user");
-        assertApproxEqAbs(supplyBalance(bucket, borrower), secondAmount, 100, "same balance second user");
-        assertEq(market.supplyShare(borrower, bucket), secondAmount * 1e18 / firstAmount, "expected shares second user");
-=======
+        assertApproxEqAbs(supplyBalance(address(this)), firstAmount, 100, "same balance first user");
+        assertEq(blue.supplyShare(id, address(this)), 1e18, "expected shares first user");
+        assertApproxEqAbs(supplyBalance(borrower), secondAmount, 100, "same balance second user");
+        assertEq(blue.supplyShare(id, borrower), secondAmount * 1e18 / firstAmount, "expected shares second user");
+    }
+
     function testSupplyUnknownMarket(Market memory marketFuzz) public {
         vm.assume(neq(marketFuzz, market));
         vm.expectRevert("unknown market");
         blue.supply(marketFuzz, 1);
->>>>>>> 9a990fa1
     }
 
     function testWithdrawUnknownMarket(Market memory marketFuzz) public {
