--- conflicted
+++ resolved
@@ -66,49 +66,10 @@
         vm.prank(address(maliciousCreditLine));
         morphoCredit.setCreditLine(id, BORROWER, HIGH_COLLATERAL_AMOUNT, 0);
 
-<<<<<<< HEAD
         // Step 2: Attempting to borrow virtual shares with 0 assets should fail
         // The protocol prevents borrowing shares without borrowing actual assets
         vm.expectRevert(ErrorsLib.InsufficientBorrowAmount.selector);
         helper.borrow(marketParams, 0, VIRTUAL_SHARES, BORROWER, BORROWER);
-=======
-        // Step 2: Borrow virtual shares (same as POC)
-        (uint256 assets, uint256 shares) = helper.borrow(marketParams, 0, VIRTUAL_SHARES, BORROWER, BORROWER);
-
-        assertEq(assets, 0, "Virtual shares should yield 0 assets");
-        assertEq(shares, VIRTUAL_SHARES, "Should have exact virtual shares");
-
-        // Step 3: Set up repayment obligation (trigger default)
-        address[] memory borrowers = new address[](1);
-        borrowers[0] = BORROWER;
-        uint256[] memory repaymentBps = new uint256[](1);
-        repaymentBps[0] = 10000; // 100%
-        uint256[] memory endingBalances = new uint256[](1);
-        endingBalances[0] = 1000000; // Arbitrary obligation amount
-
-        // Use helper to create obligation with proper cycle management
-        _createMultipleObligations(id, borrowers, repaymentBps, endingBalances, 0);
-        morphoCredit.accrueBorrowerPremium(id, BORROWER);
-
-        // Step 4: Set malicious markdown (exact POC amount)
-        maliciousMarkdownManager.setMarkdownForBorrower(BORROWER, MARKDOWN_AMOUNT);
-
-        // Move to default state (31 days as in POC)
-        _continueMarketCycles(id, block.timestamp + 31 days);
-        morphoCredit.accrueBorrowerPremium(id, BORROWER);
-
-        Market memory m1 = morpho.market(id);
-
-        // Step 5: Reduce markdown to create phantom liquidity (POC exploit)
-        maliciousMarkdownManager.setMarkdownForBorrower(BORROWER, 0);
-        _continueMarketCycles(id, block.timestamp + 1 days);
-        morphoCredit.accrueBorrowerPremium(id, BORROWER);
-
-        Market memory m2 = morpho.market(id);
-
-        // Verify the fix: Supply should NOT have phantom liquidity
-        assertTrue(m2.totalSupplyAssets < ATTEMPTED_DRAIN, "Supply should not have phantom liquidity to drain");
->>>>>>> 2045fd11
 
         // Verify that the attack was prevented at the first step
         // The market should remain clean with no phantom shares
