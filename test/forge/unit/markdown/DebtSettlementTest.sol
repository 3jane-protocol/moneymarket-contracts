--- conflicted
+++ resolved
@@ -87,12 +87,8 @@
         uint256 expectedRepayAmount =
             uint256(positionBefore.borrowShares)
                     .toAssetsUp(marketBefore.totalBorrowAssets, marketBefore.totalBorrowShares) + 1; // Add 1 wei buffer
-<<<<<<< HEAD
-            // to ensure enough assets
-=======
             // to
             // ensure enough assets
->>>>>>> de87f6e2
 
         // Prepare full repayment
         loanToken.setBalance(address(creditLine), expectedRepayAmount);
