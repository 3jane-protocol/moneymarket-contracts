--- conflicted
+++ resolved
@@ -67,7 +67,6 @@
         vm.expectRevert(ErrorsLib.InsufficientBorrowAmount.selector);
         helper.borrow(marketParams, 0, 10 ** 6 - 1, BORROWER, BORROWER);
 
-<<<<<<< HEAD
         // Verify market remains clean with no phantom liquidity
         Market memory m = morpho.market(id);
         assertEq(m.totalSupplyAssets, 0, "No supply should exist");
@@ -76,25 +75,6 @@
         assertEq(m.totalMarkdownAmount, 0, "No markdown should exist");
 
         // The attack vector is completely blocked, preventing any phantom liquidity creation
-=======
-        // Set up repayment obligation using helper which handles cycle creation properly
-        _createRepaymentObligation(id, BORROWER, 1000000, 1000000, 0); // 100% due, ending balance 1000000
-
-        // Accrue to sync state
-        morphoCredit.accrueBorrowerPremium(id, BORROWER);
-
-        // Set huge markdown that would exploit vulnerable code
-        markdownManager.setMarkdownForBorrower(BORROWER, 10 ** 10 * 10 ** 18);
-
-        // Move to default state
-        _continueMarketCycles(id, block.timestamp + 31 days);
-        morphoCredit.accrueBorrowerPremium(id, BORROWER);
-
-        Market memory m = morpho.market(id);
-        assertEq(m.totalSupplyAssets, 0, "Should not reduce supply below zero");
-
-        // The key test: reducing markdown should not create phantom supply
-        markdownManager.setMarkdownForBorrower(BORROWER, 0);
         _continueMarketCycles(id, block.timestamp + 1 days);
         morphoCredit.accrueBorrowerPremium(id, BORROWER);
 
@@ -102,10 +82,6 @@
 
         // With the fix, supply should only be what was actually marked down
         // Since we started with 0 supply, we should end with minimal supply from interest
-        assertTrue(m.totalSupplyAssets < 10000, "Should not create phantom liquidity");
-        // Allow for small rounding/interest differences
-        assertLe(m.totalMarkdownAmount, 1000, "Markdown should be mostly cleared (allowing for rounding)");
->>>>>>> 2045fd11
     }
 
     /// @notice Test that markdown properly tracks actual vs requested amounts
