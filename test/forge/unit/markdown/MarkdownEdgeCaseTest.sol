--- conflicted
+++ resolved
@@ -248,21 +248,7 @@
         vm.expectRevert(ErrorsLib.InsufficientBorrowAmount.selector);
         helper.borrow(marketParams, 0, 1000, BORROWER, BORROWER);
 
-<<<<<<< HEAD
         // Verify market remains clean
-=======
-        // Create an obligation that will put borrower in default
-        _createPastObligation(BORROWER, 10000, 1000); // 100% repayment
-
-        // Warp to default status (30+ days past due)
-        vm.warp(block.timestamp + 31 days);
-        morphoCredit.accrueBorrowerPremium(id, BORROWER);
-
-        // Set markdown
-        markdownManager.setMarkdownForBorrower(BORROWER, 1000 ether);
-        morphoCredit.accrueBorrowerPremium(id, BORROWER);
-
->>>>>>> 2045fd11
         Market memory m = morpho.market(id);
         assertEq(m.totalSupplyAssets, 0, "Supply remains zero");
         assertEq(m.totalBorrowAssets, 0, "No phantom borrows");
