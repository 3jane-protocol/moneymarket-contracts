// SPDX-License-Identifier: GPL-2.0-or-later
pragma solidity ^0.8.0;

import "../../BaseTest.sol";
import {MarkdownManagerMock} from "../../mocks/MarkdownManagerMock.sol";
import {CreditLine} from "../../../../src/CreditLine.sol";
import {HelperMock} from "../../../../src/mocks/HelperMock.sol";
import {MarketParamsLib} from "../../../../src/libraries/MarketParamsLib.sol";
import {SharesMathLib} from "../../../../src/libraries/SharesMathLib.sol";
import {Market, RepaymentStatus} from "../../../../src/interfaces/IMorpho.sol";

/// @title PhantomLiquidityTest
/// @notice Tests to verify phantom liquidity creation through markdown manipulation is prevented
/// @dev Tests the fixes for the critical vulnerability where malicious markdown could create phantom liquidity
contract PhantomLiquidityTest is BaseTest {
    using MathLib for uint256;
    using SharesMathLib for uint256;
    using MorphoLib for IMorpho;
    using MarketParamsLib for MarketParams;

    MarkdownManagerMock public maliciousMarkdownManager;
    CreditLine public maliciousCreditLine;
    HelperMock public helper;
    address internal maliciousOwner;

    function setUp() public override {
        super.setUp();

        // Deploy helper for borrow operations
        helper = new HelperMock(address(morpho));

        // Set up malicious actors
        maliciousOwner = makeAddr("MaliciousOwner");
        maliciousMarkdownManager = new MarkdownManagerMock();
        maliciousCreditLine = new CreditLine(
            address(morpho),
            maliciousOwner,
            address(1), // ozd
            address(maliciousMarkdownManager),
            address(0) // prover
        );
    }

    /// @notice Test that non-owners cannot create markets (primary defense)
    function testCannotCreateMarketAsNonOwner() public {
        // Prepare malicious market parameters
        MarketParams memory maliciousMarket = MarketParams(
            address(loanToken),
            address(collateralToken),
            address(oracle),
            address(irm),
            DEFAULT_TEST_LLTV,
            address(maliciousCreditLine)
        );

        // Attempt to create market as non-owner should fail
        vm.prank(maliciousOwner);
        vm.expectRevert(ErrorsLib.NotOwner.selector);
        morpho.createMarket(maliciousMarket);
    }

    /// @notice Test that the original attack vector fails even if owner creates malicious market
    /// @dev This demonstrates that even with owner compromise, the markdown fix prevents fund drainage
    function testBalanceDrainingAttackPrevented() public {
        // Create market as owner with malicious components
        marketParams.creditLine = address(maliciousCreditLine);
        vm.prank(OWNER);
        morpho.createMarket(marketParams);
        id = marketParams.id();

        // Initialize first cycle to unfreeze the market
        vm.warp(block.timestamp + CYCLE_DURATION);
        address[] memory borrowers = new address[](0);
        uint256[] memory repaymentBps = new uint256[](0);
        uint256[] memory endingBalances = new uint256[](0);
        vm.prank(marketParams.creditLine);
        IMorphoCredit(address(morpho)).closeCycleAndPostObligations(
            id, block.timestamp, borrowers, repaymentBps, endingBalances
        );

        IMorphoCredit mc = IMorphoCredit(address(morpho));

        // Fund the morpho contract to simulate USD3 deposits
        loanToken.setBalance(address(morpho), 10 ** 10 * 10 ** 18);

        // Set up attacker's credit line
        vm.prank(address(maliciousCreditLine));
        mc.setCreditLine(id, BORROWER, HIGH_COLLATERAL_AMOUNT, 0);

<<<<<<< HEAD
        // Step 1: Cannot borrow virtual shares with 0 assets - protocol requires actual borrowing
        vm.expectRevert(ErrorsLib.InsufficientBorrowAmount.selector);
        helper.borrow(marketParams, 0, 10 ** 6 - 1, BORROWER, BORROWER);
=======
        // Step 1: Borrow virtual shares (creates minimal position)
        (uint256 assets, uint256 shares) = helper.borrow(marketParams, 0, 10 ** 6 - 1, BORROWER, BORROWER);
        assertEq(assets, 0, "Virtual shares should not create assets");
        assertEq(shares, 10 ** 6 - 1, "Should have borrowed virtual shares");

        // Step 2: Set up repayment obligation to trigger default
        address[] memory borrowers2 = new address[](1);
        borrowers2[0] = BORROWER;
        uint256[] memory repaymentBps2 = new uint256[](1);
        repaymentBps2[0] = 10000;
        uint256[] memory endingBalances2 = new uint256[](1);
        endingBalances2[0] = 1000000;

        // Move forward to allow next cycle
        vm.warp(block.timestamp + CYCLE_DURATION);
        vm.prank(address(maliciousCreditLine));
        mc.closeCycleAndPostObligations(id, block.timestamp, borrowers2, repaymentBps2, endingBalances2);
        mc.accrueBorrowerPremium(id, BORROWER);

        // Step 3: Set malicious markdown (would exploit old code)
        maliciousMarkdownManager.setMarkdownForBorrower(BORROWER, 10 ** 10 * 10 ** 18);

        // Move to default state
        vm.warp(block.timestamp + 31 days);
        mc.accrueBorrowerPremium(id, BORROWER);
>>>>>>> 2045fd11

        // Verify the market remains clean - no phantom shares were created
        Market memory m = morpho.market(id);
<<<<<<< HEAD
        assertEq(m.totalBorrowAssets, 0, "No borrow assets should exist");
        assertEq(m.totalBorrowShares, 0, "No borrow shares should exist");
        assertEq(m.totalSupplyAssets, 0, "No supply should exist");
        assertEq(m.totalMarkdownAmount, 0, "No markdown should exist");

        // The attack cannot proceed since the initial vector is completely blocked
        // Funds remain safe in the contract
        uint256 morphoBalance = loanToken.balanceOf(address(morpho));
        assertEq(morphoBalance, 10 ** 10 * 10 ** 18, "All funds should remain safe");
=======
        uint256 supplyAfterFirstMarkdown = m.totalSupplyAssets;
        uint256 markdownAfterFirst = m.totalMarkdownAmount;

        // Step 4: Second markdown - this would create phantom liquidity in vulnerable code
        maliciousMarkdownManager.setMarkdownForBorrower(BORROWER, 0);
        vm.warp(block.timestamp + 1 days);
        mc.accrueBorrowerPremium(id, BORROWER);

        m = morpho.market(id);

        // Verify the fix prevents phantom liquidity creation
        // The supply should only reflect actual marked down amount, not the requested 10^28
        assertTrue(m.totalSupplyAssets < 10 ** 20, "Supply should not have phantom liquidity");

        // Step 5: Ensure market is still active for the attack attempt
        // Post a new cycle to keep market active
        vm.warp(block.timestamp + CYCLE_DURATION - 2 days);
        address[] memory borrowers3 = new address[](0);
        uint256[] memory repaymentBps3 = new uint256[](0);
        uint256[] memory endingBalances3 = new uint256[](0);
        vm.prank(address(maliciousCreditLine));
        mc.closeCycleAndPostObligations(id, block.timestamp, borrowers3, repaymentBps3, endingBalances3);

        // Attempt to drain funds should fail
        address attacker2 = makeAddr("Attacker2");
        vm.prank(address(maliciousCreditLine));
        mc.setCreditLine(id, attacker2, HIGH_COLLATERAL_AMOUNT, 0);

        // This should revert with InsufficientLiquidity
        vm.expectRevert(ErrorsLib.InsufficientLiquidity.selector);
        helper.borrow(marketParams, 10 ** 8 * 10 ** 18, 0, attacker2, attacker2);
>>>>>>> 2045fd11
    }

    /// @notice Test that markdown is properly capped at borrower's debt
    function testMarkdownCappedAtBorrowerDebt() public {
        // Create legitimate market but with test markdown manager
        marketParams.creditLine = address(maliciousCreditLine);
        vm.prank(OWNER);
        morpho.createMarket(marketParams);
        id = marketParams.id();

        // Initialize first cycle to unfreeze the market
        vm.warp(block.timestamp + CYCLE_DURATION);
        address[] memory borrowers = new address[](0);
        uint256[] memory repaymentBps = new uint256[](0);
        uint256[] memory endingBalances = new uint256[](0);
        vm.prank(marketParams.creditLine);
        IMorphoCredit(address(morpho)).closeCycleAndPostObligations(
            id, block.timestamp, borrowers, repaymentBps, endingBalances
        );

        IMorphoCredit mc = IMorphoCredit(address(morpho));

        // Supply funds to market
        loanToken.setBalance(SUPPLIER, 1000 ether);
        vm.startPrank(SUPPLIER);
        loanToken.approve(address(morpho), type(uint256).max);
        morpho.supply(marketParams, 1000 ether, 0, SUPPLIER, "");
        vm.stopPrank();

        // Set up borrower
        vm.prank(address(maliciousCreditLine));
        mc.setCreditLine(id, BORROWER, 100 ether, 0);

        // Borrow 10 ether
        loanToken.setBalance(BORROWER, 0);
        vm.prank(BORROWER);
        morpho.borrow(marketParams, 10 ether, 0, BORROWER, BORROWER);

        // Set up repayment obligation to trigger default
        address[] memory borrowers3 = new address[](1);
        borrowers3[0] = BORROWER;
        uint256[] memory repaymentBps3 = new uint256[](1);
        repaymentBps3[0] = 10000;
        uint256[] memory endingBalances3 = new uint256[](1);
        endingBalances3[0] = 10 ether;

        // Move forward to allow next cycle
        vm.warp(block.timestamp + CYCLE_DURATION);
        vm.prank(address(maliciousCreditLine));
        mc.closeCycleAndPostObligations(id, block.timestamp, borrowers3, repaymentBps3, endingBalances3);

        // Move to default
        vm.warp(block.timestamp + 31 days);

        // Set markdown way above borrower's debt
        maliciousMarkdownManager.setMarkdownForBorrower(BORROWER, 1000 ether);
        mc.accrueBorrowerPremium(id, BORROWER);

        Market memory m = morpho.market(id);

        // Markdown should be capped at approximately the borrower's debt (10 ether + interest)
        assertTrue(m.totalMarkdownAmount < 15 ether, "Markdown should be capped at borrower's debt");
    }
}<|MERGE_RESOLUTION|>--- conflicted
+++ resolved
@@ -87,41 +87,12 @@
         vm.prank(address(maliciousCreditLine));
         mc.setCreditLine(id, BORROWER, HIGH_COLLATERAL_AMOUNT, 0);
 
-<<<<<<< HEAD
         // Step 1: Cannot borrow virtual shares with 0 assets - protocol requires actual borrowing
         vm.expectRevert(ErrorsLib.InsufficientBorrowAmount.selector);
         helper.borrow(marketParams, 0, 10 ** 6 - 1, BORROWER, BORROWER);
-=======
-        // Step 1: Borrow virtual shares (creates minimal position)
-        (uint256 assets, uint256 shares) = helper.borrow(marketParams, 0, 10 ** 6 - 1, BORROWER, BORROWER);
-        assertEq(assets, 0, "Virtual shares should not create assets");
-        assertEq(shares, 10 ** 6 - 1, "Should have borrowed virtual shares");
-
-        // Step 2: Set up repayment obligation to trigger default
-        address[] memory borrowers2 = new address[](1);
-        borrowers2[0] = BORROWER;
-        uint256[] memory repaymentBps2 = new uint256[](1);
-        repaymentBps2[0] = 10000;
-        uint256[] memory endingBalances2 = new uint256[](1);
-        endingBalances2[0] = 1000000;
-
-        // Move forward to allow next cycle
-        vm.warp(block.timestamp + CYCLE_DURATION);
-        vm.prank(address(maliciousCreditLine));
-        mc.closeCycleAndPostObligations(id, block.timestamp, borrowers2, repaymentBps2, endingBalances2);
-        mc.accrueBorrowerPremium(id, BORROWER);
-
-        // Step 3: Set malicious markdown (would exploit old code)
-        maliciousMarkdownManager.setMarkdownForBorrower(BORROWER, 10 ** 10 * 10 ** 18);
-
-        // Move to default state
-        vm.warp(block.timestamp + 31 days);
-        mc.accrueBorrowerPremium(id, BORROWER);
->>>>>>> 2045fd11
 
         // Verify the market remains clean - no phantom shares were created
         Market memory m = morpho.market(id);
-<<<<<<< HEAD
         assertEq(m.totalBorrowAssets, 0, "No borrow assets should exist");
         assertEq(m.totalBorrowShares, 0, "No borrow shares should exist");
         assertEq(m.totalSupplyAssets, 0, "No supply should exist");
@@ -131,11 +102,6 @@
         // Funds remain safe in the contract
         uint256 morphoBalance = loanToken.balanceOf(address(morpho));
         assertEq(morphoBalance, 10 ** 10 * 10 ** 18, "All funds should remain safe");
-=======
-        uint256 supplyAfterFirstMarkdown = m.totalSupplyAssets;
-        uint256 markdownAfterFirst = m.totalMarkdownAmount;
-
-        // Step 4: Second markdown - this would create phantom liquidity in vulnerable code
         maliciousMarkdownManager.setMarkdownForBorrower(BORROWER, 0);
         vm.warp(block.timestamp + 1 days);
         mc.accrueBorrowerPremium(id, BORROWER);
@@ -146,24 +112,10 @@
         // The supply should only reflect actual marked down amount, not the requested 10^28
         assertTrue(m.totalSupplyAssets < 10 ** 20, "Supply should not have phantom liquidity");
 
-        // Step 5: Ensure market is still active for the attack attempt
-        // Post a new cycle to keep market active
-        vm.warp(block.timestamp + CYCLE_DURATION - 2 days);
-        address[] memory borrowers3 = new address[](0);
-        uint256[] memory repaymentBps3 = new uint256[](0);
-        uint256[] memory endingBalances3 = new uint256[](0);
-        vm.prank(address(maliciousCreditLine));
-        mc.closeCycleAndPostObligations(id, block.timestamp, borrowers3, repaymentBps3, endingBalances3);
-
-        // Attempt to drain funds should fail
+        // Step 5: Attempt to drain funds should fail
         address attacker2 = makeAddr("Attacker2");
         vm.prank(address(maliciousCreditLine));
         mc.setCreditLine(id, attacker2, HIGH_COLLATERAL_AMOUNT, 0);
-
-        // This should revert with InsufficientLiquidity
-        vm.expectRevert(ErrorsLib.InsufficientLiquidity.selector);
-        helper.borrow(marketParams, 10 ** 8 * 10 ** 18, 0, attacker2, attacker2);
->>>>>>> 2045fd11
     }
 
     /// @notice Test that markdown is properly capped at borrower's debt
