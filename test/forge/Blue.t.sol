// SPDX-License-Identifier: UNLICENSED
pragma solidity ^0.8.0;

import "forge-std/Test.sol";
import "forge-std/console.sol";

import {SigUtils} from "./helpers/SigUtils.sol";

import "src/Blue.sol";
import {SharesMath} from "src/libraries/SharesMath.sol";
import {
    IBlueLiquidateCallback,
    IBlueRepayCallback,
    IBlueSupplyCallback,
    IBlueSupplyCollateralCallback
} from "src/interfaces/IBlueCallbacks.sol";
import {ERC20Mock as ERC20} from "src/mocks/ERC20Mock.sol";
import {OracleMock as Oracle} from "src/mocks/OracleMock.sol";
import {IrmMock as Irm} from "src/mocks/IrmMock.sol";

contract BlueTest is
    Test,
    IBlueSupplyCallback,
    IBlueSupplyCollateralCallback,
    IBlueRepayCallback,
    IBlueLiquidateCallback
{
    using MarketLib for Market;
    using SharesMath for uint256;
    using stdStorage for StdStorage;
    using FixedPointMathLib for uint256;

    address private constant BORROWER = address(1234);
    address private constant LIQUIDATOR = address(5678);
    uint256 private constant LLTV = 0.8 ether;
    address private constant OWNER = address(0xdead);

    IBlue private blue;
    ERC20 private borrowableAsset;
    ERC20 private collateralAsset;
    Oracle private borrowableOracle;
    Oracle private collateralOracle;
    Irm private irm;
    Market public market;
    Id public id;

    function setUp() public {
        // Create Blue.
        blue = new Blue(OWNER);

        // List a market.
        borrowableAsset = new ERC20("borrowable", "B", 18);
        collateralAsset = new ERC20("collateral", "C", 18);
        borrowableOracle = new Oracle();
        collateralOracle = new Oracle();

        irm = new Irm(blue);

        market = Market(
            address(borrowableAsset),
            address(collateralAsset),
            address(borrowableOracle),
            address(collateralOracle),
            address(irm),
            LLTV
        );
        id = market.id();

        vm.startPrank(OWNER);
        blue.enableIrm(address(irm));
        blue.enableLltv(LLTV);
        blue.createMarket(market);
        vm.stopPrank();

        // We set the price of the borrowable asset to zero so that borrowers
        // don't need to deposit any collateral.
        borrowableOracle.setPrice(0);
        collateralOracle.setPrice(1e18);

        borrowableAsset.approve(address(blue), type(uint256).max);
        collateralAsset.approve(address(blue), type(uint256).max);
        vm.startPrank(BORROWER);
        borrowableAsset.approve(address(blue), type(uint256).max);
        collateralAsset.approve(address(blue), type(uint256).max);
        blue.setAuthorization(address(this), true);
        vm.stopPrank();
        vm.startPrank(LIQUIDATOR);
        borrowableAsset.approve(address(blue), type(uint256).max);
        collateralAsset.approve(address(blue), type(uint256).max);
        vm.stopPrank();
    }

    // To move to a test utils file later.

    function netWorth(address user) internal view returns (uint256) {
        uint256 collateralAssetValue = collateralAsset.balanceOf(user).mulWadDown(collateralOracle.price());
        uint256 borrowableAssetValue = borrowableAsset.balanceOf(user).mulWadDown(borrowableOracle.price());
        return collateralAssetValue + borrowableAssetValue;
    }

    function supplyBalance(address user) internal view returns (uint256) {
        uint256 supplyShares = blue.supplyShares(id, user);
        if (supplyShares == 0) return 0;

        uint256 totalShares = blue.totalSupplyShares(id);
        uint256 totalSupply = blue.totalSupply(id);
        return supplyShares.divWadDown(totalShares).mulWadDown(totalSupply);
    }

    function borrowBalance(address user) internal view returns (uint256) {
        uint256 borrowerShares = blue.borrowShares(id, user);
        if (borrowerShares == 0) return 0;

        uint256 totalShares = blue.totalBorrowShares(id);
        uint256 totalBorrow = blue.totalBorrow(id);
        return borrowerShares.divWadUp(totalShares).mulWadUp(totalBorrow);
    }

    // Invariants

    function invariantLiquidity() public {
        assertLe(blue.totalBorrow(id), blue.totalSupply(id), "liquidity");
    }

    function invariantLltvEnabled() public {
        assertTrue(blue.isLltvEnabled(LLTV));
    }

    function invariantIrmEnabled() public {
        assertTrue(blue.isIrmEnabled(address(irm)));
    }

    function invariantMarketCreated() public {
        assertGt(blue.lastUpdate(id), 0);
    }

    // Tests

    function testOwner(address newOwner) public {
        Blue blue2 = new Blue(newOwner);

        assertEq(blue2.owner(), newOwner, "owner");
    }

    function testTransferOwnership(address oldOwner, address newOwner) public {
        Blue blue2 = new Blue(oldOwner);

        vm.prank(oldOwner);
        blue2.setOwner(newOwner);
        assertEq(blue2.owner(), newOwner, "owner");
    }

    function testTransferOwnershipWhenNotOwner(address attacker, address newOwner) public {
        vm.assume(attacker != OWNER);

        Blue blue2 = new Blue(OWNER);

        vm.prank(attacker);
        vm.expectRevert(bytes(Errors.NOT_OWNER));
        blue2.setOwner(newOwner);
    }

    function testEnableIrmWhenNotOwner(address attacker, address newIrm) public {
        vm.assume(attacker != blue.owner());

        vm.prank(attacker);
        vm.expectRevert(bytes(Errors.NOT_OWNER));
        blue.enableIrm(newIrm);
    }

    function testEnableIrm(address newIrm) public {
        vm.prank(OWNER);
        blue.enableIrm(newIrm);

        assertTrue(blue.isIrmEnabled(newIrm));
    }

    function testCreateMarketWithEnabledIrm(Market memory marketFuzz) public {
        marketFuzz.lltv = LLTV;

        vm.startPrank(OWNER);
        blue.enableIrm(marketFuzz.irm);
        blue.createMarket(marketFuzz);
        vm.stopPrank();
    }

    function testCreateMarketWithNotEnabledIrm(Market memory marketFuzz) public {
        vm.assume(marketFuzz.irm != address(irm));

        vm.prank(OWNER);
        vm.expectRevert(bytes(Errors.IRM_NOT_ENABLED));
        blue.createMarket(marketFuzz);
    }

    function testEnableLltvWhenNotOwner(address attacker, uint256 newLltv) public {
        vm.assume(attacker != OWNER);

        vm.prank(attacker);
        vm.expectRevert(bytes(Errors.NOT_OWNER));
        blue.enableLltv(newLltv);
    }

    function testEnableLltv(uint256 newLltv) public {
        newLltv = bound(newLltv, 0, FixedPointMathLib.WAD - 1);

        vm.prank(OWNER);
        blue.enableLltv(newLltv);

        assertTrue(blue.isLltvEnabled(newLltv));
    }

    function testEnableLltvShouldFailWhenLltvTooHigh(uint256 newLltv) public {
        newLltv = bound(newLltv, FixedPointMathLib.WAD, type(uint256).max);

        vm.prank(OWNER);
        vm.expectRevert(bytes(Errors.LLTV_TOO_HIGH));
        blue.enableLltv(newLltv);
    }

    function testSetFee(uint256 fee) public {
        fee = bound(fee, 0, MAX_FEE);

        vm.prank(OWNER);
        blue.setFee(market, fee);

        assertEq(blue.fee(id), fee);
    }

    function testSetFeeShouldRevertIfTooHigh(uint256 fee) public {
        fee = bound(fee, MAX_FEE + 1, type(uint256).max);

        vm.prank(OWNER);
        vm.expectRevert(bytes(Errors.MAX_FEE_EXCEEDED));
        blue.setFee(market, fee);
    }

    function testSetFeeShouldRevertIfMarketNotCreated(Market memory marketFuzz, uint256 fee) public {
        vm.assume(neq(marketFuzz, market));
        fee = bound(fee, 0, FixedPointMathLib.WAD);

        vm.prank(OWNER);
        vm.expectRevert(bytes(Errors.MARKET_NOT_CREATED));
        blue.setFee(marketFuzz, fee);
    }

    function testSetFeeShouldRevertIfNotOwner(uint256 fee, address caller) public {
        vm.assume(caller != OWNER);
        fee = bound(fee, 0, FixedPointMathLib.WAD);

        vm.expectRevert(bytes(Errors.NOT_OWNER));
        blue.setFee(market, fee);
    }

    function testSetFeeRecipient(address recipient) public {
        vm.prank(OWNER);
        blue.setFeeRecipient(recipient);

        assertEq(blue.feeRecipient(), recipient);
    }

    function testSetFeeRecipientShouldRevertIfNotOwner(address caller, address recipient) public {
        vm.assume(caller != OWNER);

        vm.expectRevert(bytes(Errors.NOT_OWNER));
        vm.prank(caller);
        blue.setFeeRecipient(recipient);
    }

    function testFeeAccrues(uint256 amountLent, uint256 amountBorrowed, uint256 fee, uint256 timeElapsed) public {
        amountLent = bound(amountLent, 1, 2 ** 64);
        amountBorrowed = bound(amountBorrowed, 1, amountLent);
        timeElapsed = bound(timeElapsed, 1, 365 days);
        fee = bound(fee, 0, MAX_FEE);
        address recipient = OWNER;

        vm.startPrank(OWNER);
        blue.setFee(market, fee);
        blue.setFeeRecipient(recipient);
        vm.stopPrank();

        borrowableAsset.setBalance(address(this), amountLent);
        blue.supply(market, amountLent, address(this), hex"");

        vm.prank(BORROWER);
        blue.borrow(market, amountBorrowed, BORROWER, BORROWER);

        uint256 totalSupplyBefore = blue.totalSupply(id);
        uint256 totalSupplySharesBefore = blue.totalSupplyShares(id);

        // Trigger an accrue.
        vm.warp(block.timestamp + timeElapsed);

        collateralAsset.setBalance(address(this), 1);
        blue.supplyCollateral(market, 1, address(this), hex"");
        blue.withdrawCollateral(market, 1, address(this), address(this));

        uint256 totalSupplyAfter = blue.totalSupply(id);
        vm.assume(totalSupplyAfter > totalSupplyBefore);

        uint256 accrued = totalSupplyAfter - totalSupplyBefore;
        uint256 expectedFee = accrued.mulWadDown(fee);
        uint256 expectedFeeShares = expectedFee.mulDivDown(totalSupplySharesBefore, totalSupplyAfter - expectedFee);

        assertEq(blue.supplyShares(id, recipient), expectedFeeShares);
    }

    function testCreateMarketWithNotEnabledLltv(Market memory marketFuzz) public {
        vm.assume(marketFuzz.lltv != LLTV);
        marketFuzz.irm = address(irm);

        vm.prank(OWNER);
        vm.expectRevert(bytes(Errors.LLTV_NOT_ENABLED));
        blue.createMarket(marketFuzz);
    }

    function testSupplyOnBehalf(uint256 amount, address onBehalf) public {
        vm.assume(onBehalf != address(0));
        vm.assume(onBehalf != address(blue));
        amount = bound(amount, 1, 2 ** 64);

        borrowableAsset.setBalance(address(this), amount);
        blue.supply(market, amount, onBehalf, hex"");

        assertEq(blue.supplyShares(id, onBehalf), amount * SharesMath.VIRTUAL_SHARES, "supply share");
        assertEq(borrowableAsset.balanceOf(onBehalf), 0, "lender balance");
        assertEq(borrowableAsset.balanceOf(address(blue)), amount, "blue balance");
    }

    function testBorrow(uint256 amountLent, uint256 amountBorrowed, address receiver) public {
        vm.assume(receiver != address(0));
        vm.assume(receiver != address(blue));
        amountLent = bound(amountLent, 1, 2 ** 64);
        amountBorrowed = bound(amountBorrowed, 1, 2 ** 64);

        borrowableAsset.setBalance(address(this), amountLent);
        blue.supply(market, amountLent, address(this), hex"");

        if (amountBorrowed > amountLent) {
            vm.prank(BORROWER);
            vm.expectRevert(bytes(Errors.INSUFFICIENT_LIQUIDITY));
            blue.borrow(market, amountBorrowed, BORROWER, receiver);
            return;
        }

        vm.prank(BORROWER);
        blue.borrow(market, amountBorrowed, BORROWER, receiver);

        assertEq(blue.borrowShares(id, BORROWER), amountBorrowed * SharesMath.VIRTUAL_SHARES, "borrow share");
        assertEq(borrowableAsset.balanceOf(receiver), amountBorrowed, "receiver balance");
        assertEq(borrowableAsset.balanceOf(address(blue)), amountLent - amountBorrowed, "blue balance");
    }

    function _testWithdrawCommon(uint256 amountLent) public {
        amountLent = bound(amountLent, 1, 2 ** 64);

        borrowableAsset.setBalance(address(this), amountLent);
        blue.supply(market, amountLent, address(this), hex"");

        // Accrue interests.
        stdstore.target(address(blue)).sig("totalSupply(bytes32)").with_key(Id.unwrap(id)).checked_write(
            blue.totalSupply(id) * 4 / 3
        );
        borrowableAsset.setBalance(address(blue), blue.totalSupply(id));
    }

    function testWithdrawShares(uint256 amountLent, uint256 sharesWithdrawn, uint256 amountBorrowed, address receiver)
        public
    {
        vm.assume(receiver != address(0));
        vm.assume(receiver != address(blue));
        vm.assume(receiver != address(this));
        sharesWithdrawn = bound(sharesWithdrawn, 1, 2 ** 64);

        _testWithdrawCommon(amountLent);
        amountBorrowed = bound(amountBorrowed, 1, blue.totalSupply(id));
        blue.borrow(market, amountBorrowed, BORROWER, BORROWER);

        uint256 totalSupplyBefore = blue.totalSupply(id);
        uint256 supplySharesBefore = blue.supplyShares(id, address(this));
        uint256 amountWithdrawn = sharesWithdrawn.toAssetsDown(blue.totalSupply(id), blue.totalSupplyShares(id));

        if (sharesWithdrawn > blue.supplyShares(id, address(this))) {
            vm.expectRevert(stdError.arithmeticError);
            blue.withdraw(market, sharesWithdrawn, address(this), receiver);
            return;
        } else if (amountWithdrawn > totalSupplyBefore - amountBorrowed) {
            vm.expectRevert(bytes(Errors.INSUFFICIENT_LIQUIDITY));
            blue.withdraw(market, sharesWithdrawn, address(this), receiver);
            return;
        }

        blue.withdraw(market, sharesWithdrawn, address(this), receiver);

        assertEq(blue.supplyShares(id, address(this)), supplySharesBefore - sharesWithdrawn, "supply share");
        assertEq(borrowableAsset.balanceOf(receiver), amountWithdrawn, "receiver balance");
        assertEq(
            borrowableAsset.balanceOf(address(blue)),
            totalSupplyBefore - amountBorrowed - amountWithdrawn,
            "blue balance"
        );
    }

<<<<<<< HEAD
=======
    function testWithdrawMinAmount(uint256 amountLent, uint256 minAmountWithdrawn) public {
        _testWithdrawCommon(amountLent);

        uint256 totalSupplyBefore = blue.totalSupply(id);
        uint256 supplySharesBefore = blue.supplyShares(id, address(this));
        minAmountWithdrawn = bound(
            minAmountWithdrawn, 1, supplySharesBefore.toAssetsDown(blue.totalSupply(id), blue.totalSupplyShares(id))
        );
        uint256 sharesWithdrawn = (minAmountWithdrawn + 1).toSharesUp(blue.totalSupply(id), blue.totalSupplyShares(id));
        sharesWithdrawn = sharesWithdrawn > supplySharesBefore ? supplySharesBefore : sharesWithdrawn;
        uint256 realAmountWithdrawn = sharesWithdrawn.toAssetsDown(blue.totalSupply(id), blue.totalSupplyShares(id));
        if (sharesWithdrawn > 0) blue.withdraw(market, sharesWithdrawn, address(this), address(this));

        assertGe(realAmountWithdrawn, minAmountWithdrawn, "realAmountWithdrawn");
        assertEq(blue.supplyShares(id, address(this)), supplySharesBefore - sharesWithdrawn, "supply share");
        assertEq(borrowableAsset.balanceOf(address(this)), realAmountWithdrawn, "this balance");
        assertEq(borrowableAsset.balanceOf(address(blue)), totalSupplyBefore - realAmountWithdrawn, "blue balance");
    }

    function testWithdrawMaxAmount(uint256 amountLent, uint256 maxAmountWithdrawn) public {
        _testWithdrawCommon(amountLent);

        uint256 totalSupplyBefore = blue.totalSupply(id);
        uint256 supplySharesBefore = blue.supplyShares(id, address(this));
        maxAmountWithdrawn = bound(
            maxAmountWithdrawn, 1, supplySharesBefore.toAssetsDown(blue.totalSupply(id), blue.totalSupplyShares(id))
        );
        uint256 sharesWithdrawn = maxAmountWithdrawn.toSharesDown(blue.totalSupply(id), blue.totalSupplyShares(id));
        uint256 realAmountWithdrawn = sharesWithdrawn.toAssetsDown(blue.totalSupply(id), blue.totalSupplyShares(id));
        if (sharesWithdrawn > 0) blue.withdraw(market, sharesWithdrawn, address(this), address(this));

        assertLe(realAmountWithdrawn, maxAmountWithdrawn, "realAmountWithdrawn");
        assertEq(blue.supplyShares(id, address(this)), supplySharesBefore - sharesWithdrawn, "supply share");
        assertEq(borrowableAsset.balanceOf(address(this)), realAmountWithdrawn, "this balance");
        assertEq(borrowableAsset.balanceOf(address(blue)), totalSupplyBefore - realAmountWithdrawn, "blue balance");
    }

>>>>>>> eb3e2ba3
    function testWithdrawExactAmount(uint256 amountLent, uint256 exactAmountWithdrawn) public {
        _testWithdrawCommon(amountLent);

        uint256 totalSupplyBefore = blue.totalSupply(id);
<<<<<<< HEAD
        uint256 supplySharesBefore = blue.supplyShare(id, address(this));
        uint256 totalSupplySharesBefore = blue.supplyShare(id, address(this));
        exactAmountWithdrawn =
            bound(exactAmountWithdrawn, 1, supplySharesBefore.toAssetsDown(totalSupplyBefore, totalSupplySharesBefore));

        uint256 sharesWithdrawn = exactAmountWithdrawn.toSupplyShares(totalSupplyBefore, totalSupplySharesBefore);
        if (sharesWithdrawn > supplySharesBefore) sharesWithdrawn = supplySharesBefore;
        blue.withdraw(market, sharesWithdrawn, address(this), address(this));

        assertEq(blue.supplyShare(id, address(this)), supplySharesBefore - sharesWithdrawn, "supply share");
=======
        uint256 supplySharesBefore = blue.supplyShares(id, address(this));
        exactAmountWithdrawn = bound(
            exactAmountWithdrawn, 1, supplySharesBefore.toAssetsDown(blue.totalSupply(id), blue.totalSupplyShares(id))
        );
        uint256 sharesWithdrawnMin = exactAmountWithdrawn.toSharesDown(blue.totalSupply(id), blue.totalSupplyShares(id));
        uint256 sharesWithdrawnMax =
            (exactAmountWithdrawn + 1).toSharesUp(blue.totalSupply(id), blue.totalSupplyShares(id));
        uint256 sharesWithdrawn = (sharesWithdrawnMin + sharesWithdrawnMax) / 2;
        sharesWithdrawn = sharesWithdrawn > supplySharesBefore ? supplySharesBefore : sharesWithdrawn;
        blue.withdraw(market, sharesWithdrawn, address(this), address(this));

        assertEq(blue.supplyShares(id, address(this)), supplySharesBefore - sharesWithdrawn, "supply share");
>>>>>>> eb3e2ba3
        assertEq(borrowableAsset.balanceOf(address(this)), exactAmountWithdrawn, "this balance");
        assertEq(borrowableAsset.balanceOf(address(blue)), totalSupplyBefore - exactAmountWithdrawn, "blue balance");
    }

    function testWithdrawAll(uint256 amountLent) public {
        _testWithdrawCommon(amountLent);

        uint256 totalSupplyBefore = blue.totalSupply(id);
        uint256 amountWithdrawn =
            blue.supplyShares(id, address(this)).toAssetsDown(blue.totalSupply(id), blue.totalSupplyShares(id));
        blue.withdraw(market, blue.supplyShares(id, address(this)), address(this), address(this));

        assertEq(blue.supplyShares(id, address(this)), 0, "supply share");
        assertEq(borrowableAsset.balanceOf(address(this)), amountWithdrawn, "this balance");
        assertEq(borrowableAsset.balanceOf(address(blue)), totalSupplyBefore - amountWithdrawn, "blue balance");
    }

    function _testRepayCommon(uint256 amountBorrowed, address borrower) public {
        amountBorrowed = bound(amountBorrowed, 1, 2 ** 64);

        borrowableAsset.setBalance(address(this), 2 ** 66);
        blue.supply(market, amountBorrowed, address(this), hex"");
        vm.prank(borrower);
        blue.borrow(market, amountBorrowed, borrower, borrower);

        // Accrue interests.
        stdstore.target(address(blue)).sig("totalBorrow(bytes32)").with_key(Id.unwrap(id)).checked_write(
            blue.totalBorrow(id) * 4 / 3
        );
    }

    function testRepayShares(uint256 amountBorrowed, uint256 sharesRepaid, address onBehalf) public {
        vm.assume(onBehalf != address(0));
        vm.assume(onBehalf != address(blue));
        _testRepayCommon(amountBorrowed, onBehalf);

        uint256 thisBalanceBefore = borrowableAsset.balanceOf(address(this));
        uint256 borrowSharesBefore = blue.borrowShares(id, onBehalf);
        sharesRepaid = bound(sharesRepaid, 1, borrowSharesBefore);

        uint256 amountRepaid = sharesRepaid.toAssetsUp(blue.totalBorrow(id), blue.totalBorrowShares(id));
        blue.repay(market, sharesRepaid, onBehalf, hex"");

        assertEq(blue.borrowShares(id, onBehalf), borrowSharesBefore - sharesRepaid, "borrow share");
        assertEq(borrowableAsset.balanceOf(address(this)), thisBalanceBefore - amountRepaid, "this balance");
        assertEq(borrowableAsset.balanceOf(address(blue)), amountRepaid, "blue balance");
    }

<<<<<<< HEAD
=======
    function testRepayMinAmount(uint256 amountBorrowed, uint256 minAmountRepaid) public {
        _testRepayCommon(amountBorrowed, address(this));

        uint256 thisBalanceBefore = borrowableAsset.balanceOf(address(this));
        uint256 borrowSharesBefore = blue.borrowShares(id, address(this));
        minAmountRepaid =
            bound(minAmountRepaid, 1, borrowSharesBefore.toAssetsUp(blue.totalBorrow(id), blue.totalBorrowShares(id)));
        uint256 sharesRepaid = (minAmountRepaid - 1).toSharesDown(blue.totalBorrow(id), blue.totalBorrowShares(id));
        uint256 realAmountRepaid = sharesRepaid.toAssetsUp(blue.totalBorrow(id), blue.totalBorrowShares(id));
        if (sharesRepaid > 0) blue.repay(market, sharesRepaid, address(this), hex"");

        assertLe(realAmountRepaid, minAmountRepaid, "real amount repaid");
        assertEq(blue.borrowShares(id, address(this)), borrowSharesBefore - sharesRepaid, "borrow share");
        assertEq(borrowableAsset.balanceOf(address(this)), thisBalanceBefore - realAmountRepaid, "this balance");
        assertEq(borrowableAsset.balanceOf(address(blue)), realAmountRepaid, "blue balance");
    }

    function testRepayMaxAmount(uint256 amountBorrowed, uint256 maxAmountRepaid) public {
        _testRepayCommon(amountBorrowed, address(this));

        uint256 thisBalanceBefore = borrowableAsset.balanceOf(address(this));
        uint256 borrowSharesBefore = blue.borrowShares(id, address(this));
        maxAmountRepaid =
            bound(maxAmountRepaid, 1, borrowSharesBefore.toAssetsUp(blue.totalBorrow(id), blue.totalBorrowShares(id)));
        uint256 sharesRepaid = maxAmountRepaid.toSharesUp(blue.totalBorrow(id), blue.totalBorrowShares(id));
        sharesRepaid = sharesRepaid > borrowSharesBefore ? borrowSharesBefore : sharesRepaid;
        uint256 realAmountRepaid = sharesRepaid.toAssetsUp(blue.totalBorrow(id), blue.totalBorrowShares(id));
        if (sharesRepaid > 0) blue.repay(market, sharesRepaid, address(this), hex"");

        assertGe(realAmountRepaid, maxAmountRepaid, "real amount repaid");
        assertEq(blue.borrowShares(id, address(this)), borrowSharesBefore - sharesRepaid, "borrow share");
        assertEq(borrowableAsset.balanceOf(address(this)), thisBalanceBefore - realAmountRepaid, "this balance");
        assertEq(borrowableAsset.balanceOf(address(blue)), realAmountRepaid, "blue balance");
    }

>>>>>>> eb3e2ba3
    function testRepayExactAmount(uint256 amountBorrowed, uint256 exactAmountRepaid) public {
        _testRepayCommon(amountBorrowed, address(this));

        uint256 thisBalanceBefore = borrowableAsset.balanceOf(address(this));
<<<<<<< HEAD
        uint256 totalBorrowBefore = blue.totalBorrow(id);
        uint256 borrowSharesBefore = blue.borrowShare(id, address(this));
        uint256 totalBorrowSharesBefore = blue.borrowShare(id, address(this));
        exactAmountRepaid =
            bound(exactAmountRepaid, 1, borrowSharesBefore.toAssetsUp(totalBorrowBefore, totalBorrowSharesBefore));

        uint256 sharesRepaid = exactAmountRepaid.toBorrowShares(totalBorrowBefore, totalBorrowSharesBefore);
        if (sharesRepaid > borrowSharesBefore) sharesRepaid = borrowSharesBefore;
        blue.repay(market, sharesRepaid, address(this), hex"");

        assertEq(blue.borrowShare(id, address(this)), borrowSharesBefore - sharesRepaid, "borrow share");
=======
        uint256 borrowSharesBefore = blue.borrowShares(id, address(this));
        exactAmountRepaid =
            bound(exactAmountRepaid, 1, borrowSharesBefore.toAssetsUp(blue.totalBorrow(id), blue.totalBorrowShares(id)));
        uint256 sharesRepaidMin = (exactAmountRepaid - 1).toSharesDown(blue.totalBorrow(id), blue.totalBorrowShares(id));
        uint256 sharesRepaidMax = exactAmountRepaid.toSharesUp(blue.totalBorrow(id), blue.totalBorrowShares(id));
        uint256 sharesRepaid = (sharesRepaidMin + sharesRepaidMax + 1) / 2;
        sharesRepaid = sharesRepaid > borrowSharesBefore ? borrowSharesBefore : sharesRepaid;
        blue.repay(market, sharesRepaid, address(this), hex"");

        assertEq(blue.borrowShares(id, address(this)), borrowSharesBefore - sharesRepaid, "borrow share");
>>>>>>> eb3e2ba3
        assertEq(borrowableAsset.balanceOf(address(this)), thisBalanceBefore - exactAmountRepaid, "this balance");
        assertEq(borrowableAsset.balanceOf(address(blue)), exactAmountRepaid, "blue balance");
    }

    function testRepayAll(uint256 amountBorrowed) public {
        _testRepayCommon(amountBorrowed, address(this));

        uint256 amountRepaid =
            blue.borrowShares(id, address(this)).toAssetsUp(blue.totalBorrow(id), blue.totalBorrowShares(id));
        borrowableAsset.setBalance(address(this), amountRepaid);
        blue.repay(market, blue.borrowShares(id, address(this)), address(this), hex"");

        assertEq(blue.borrowShares(id, address(this)), 0, "borrow share");
        assertEq(borrowableAsset.balanceOf(address(this)), 0, "this balance");
        assertEq(borrowableAsset.balanceOf(address(blue)), amountRepaid, "blue balance");
    }

    function testSupplyCollateralOnBehalf(uint256 amount, address onBehalf) public {
        vm.assume(onBehalf != address(0));
        vm.assume(onBehalf != address(blue));
        amount = bound(amount, 1, 2 ** 64);

        collateralAsset.setBalance(address(this), amount);
        blue.supplyCollateral(market, amount, onBehalf, hex"");

        assertEq(blue.collateral(id, onBehalf), amount, "collateral");
        assertEq(collateralAsset.balanceOf(onBehalf), 0, "onBehalf balance");
        assertEq(collateralAsset.balanceOf(address(blue)), amount, "blue balance");
    }

    function testWithdrawCollateral(uint256 amountDeposited, uint256 amountWithdrawn, address receiver) public {
        vm.assume(receiver != address(0));
        vm.assume(receiver != address(blue));
        amountDeposited = bound(amountDeposited, 1, 2 ** 64);
        amountWithdrawn = bound(amountWithdrawn, 1, 2 ** 64);

        collateralAsset.setBalance(address(this), amountDeposited);
        blue.supplyCollateral(market, amountDeposited, address(this), hex"");

        if (amountWithdrawn > amountDeposited) {
            vm.expectRevert(stdError.arithmeticError);
            blue.withdrawCollateral(market, amountWithdrawn, address(this), receiver);
            return;
        }

        blue.withdrawCollateral(market, amountWithdrawn, address(this), receiver);

        assertEq(blue.collateral(id, address(this)), amountDeposited - amountWithdrawn, "this collateral");
        assertEq(collateralAsset.balanceOf(receiver), amountWithdrawn, "receiver balance");
        assertEq(collateralAsset.balanceOf(address(blue)), amountDeposited - amountWithdrawn, "blue balance");
    }

    function testWithdrawCollateralAll(uint256 amountDeposited, address receiver) public {
        vm.assume(receiver != address(0));
        vm.assume(receiver != address(blue));
        amountDeposited = bound(amountDeposited, 1, 2 ** 64);

        collateralAsset.setBalance(address(this), amountDeposited);
        blue.supplyCollateral(market, amountDeposited, address(this), hex"");
        blue.withdrawCollateral(market, blue.collateral(id, address(this)), address(this), receiver);

        assertEq(blue.collateral(id, address(this)), 0, "this collateral");
        assertEq(collateralAsset.balanceOf(receiver), amountDeposited, "receiver balance");
        assertEq(collateralAsset.balanceOf(address(blue)), 0, "blue balance");
    }

    function testCollateralRequirements(
        uint256 amountCollateral,
        uint256 amountBorrowed,
        uint256 priceCollateral,
        uint256 priceBorrowable
    ) public {
        amountBorrowed = bound(amountBorrowed, 1, 2 ** 64);
        priceBorrowable = bound(priceBorrowable, 0, 2 ** 64);
        amountCollateral = bound(amountCollateral, 1, 2 ** 64);
        priceCollateral = bound(priceCollateral, 0, 2 ** 64);

        borrowableOracle.setPrice(priceBorrowable);
        collateralOracle.setPrice(priceCollateral);

        borrowableAsset.setBalance(address(this), amountBorrowed);
        collateralAsset.setBalance(BORROWER, amountCollateral);

        blue.supply(market, amountBorrowed, address(this), hex"");

        vm.prank(BORROWER);
        blue.supplyCollateral(market, amountCollateral, BORROWER, hex"");

        uint256 collateralValue = amountCollateral.mulWadDown(priceCollateral);
        uint256 borrowValue = amountBorrowed.mulWadUp(priceBorrowable);
        if (borrowValue == 0 || (collateralValue > 0 && borrowValue <= collateralValue.mulWadDown(LLTV))) {
            vm.prank(BORROWER);
            blue.borrow(market, amountBorrowed, BORROWER, BORROWER);
        } else {
            vm.prank(BORROWER);
            vm.expectRevert(bytes(Errors.INSUFFICIENT_COLLATERAL));
            blue.borrow(market, amountBorrowed, BORROWER, BORROWER);
        }
    }

    function testLiquidate(uint256 amountLent) public {
        borrowableOracle.setPrice(1e18);
        amountLent = bound(amountLent, 1000, 2 ** 64);

        uint256 amountCollateral = amountLent;
        uint256 borrowingPower = amountCollateral.mulWadDown(LLTV);
        uint256 amountBorrowed = borrowingPower.mulWadDown(0.8e18);
        uint256 toSeize = amountCollateral.mulWadDown(LLTV);
        uint256 incentive =
            FixedPointMathLib.WAD + ALPHA.mulWadDown(FixedPointMathLib.WAD.divWadDown(LLTV) - FixedPointMathLib.WAD);

        borrowableAsset.setBalance(address(this), amountLent);
        collateralAsset.setBalance(BORROWER, amountCollateral);
        borrowableAsset.setBalance(LIQUIDATOR, amountBorrowed);

        // Supply
        blue.supply(market, amountLent, address(this), hex"");

        // Borrow
        vm.startPrank(BORROWER);
        blue.supplyCollateral(market, amountCollateral, BORROWER, hex"");
        blue.borrow(market, amountBorrowed, BORROWER, BORROWER);
        vm.stopPrank();

        // Price change
        borrowableOracle.setPrice(2e18);

        uint256 liquidatorNetWorthBefore = netWorth(LIQUIDATOR);

        // Liquidate
        vm.prank(LIQUIDATOR);
        blue.liquidate(market, BORROWER, toSeize, hex"");

        uint256 liquidatorNetWorthAfter = netWorth(LIQUIDATOR);

        uint256 expectedRepaid =
            toSeize.mulWadUp(collateralOracle.price()).divWadUp(incentive).divWadUp(borrowableOracle.price());
        uint256 expectedNetWorthAfter = liquidatorNetWorthBefore + toSeize.mulWadDown(collateralOracle.price())
            - expectedRepaid.mulWadDown(borrowableOracle.price());
        assertEq(liquidatorNetWorthAfter, expectedNetWorthAfter, "LIQUIDATOR net worth");
        assertApproxEqAbs(borrowBalance(BORROWER), amountBorrowed - expectedRepaid, 100, "BORROWER balance");
        assertEq(blue.collateral(id, BORROWER), amountCollateral - toSeize, "BORROWER collateral");
    }

    function testRealizeBadDebt(uint256 amountLent) public {
        borrowableOracle.setPrice(1e18);
        amountLent = bound(amountLent, 1000, 2 ** 64);

        uint256 amountCollateral = amountLent;
        uint256 borrowingPower = amountCollateral.mulWadDown(LLTV);
        uint256 amountBorrowed = borrowingPower.mulWadDown(0.8e18);
        uint256 toSeize = amountCollateral;
        uint256 incentive = FixedPointMathLib.WAD
            + ALPHA.mulWadDown(FixedPointMathLib.WAD.divWadDown(market.lltv) - FixedPointMathLib.WAD);

        borrowableAsset.setBalance(address(this), amountLent);
        collateralAsset.setBalance(BORROWER, amountCollateral);
        borrowableAsset.setBalance(LIQUIDATOR, amountBorrowed);

        // Supply
        blue.supply(market, amountLent, address(this), hex"");

        // Borrow
        vm.startPrank(BORROWER);
        blue.supplyCollateral(market, amountCollateral, BORROWER, hex"");
        blue.borrow(market, amountBorrowed, BORROWER, BORROWER);
        vm.stopPrank();

        // Price change
        borrowableOracle.setPrice(100e18);

        uint256 liquidatorNetWorthBefore = netWorth(LIQUIDATOR);

        // Liquidate
        vm.prank(LIQUIDATOR);
        blue.liquidate(market, BORROWER, toSeize, hex"");

        uint256 liquidatorNetWorthAfter = netWorth(LIQUIDATOR);

        uint256 expectedRepaid =
            toSeize.mulWadUp(collateralOracle.price()).divWadUp(incentive).divWadUp(borrowableOracle.price());
        uint256 expectedNetWorthAfter = liquidatorNetWorthBefore + toSeize.mulWadDown(collateralOracle.price())
            - expectedRepaid.mulWadDown(borrowableOracle.price());
        assertEq(liquidatorNetWorthAfter, expectedNetWorthAfter, "LIQUIDATOR net worth");
        assertEq(borrowBalance(BORROWER), 0, "BORROWER balance");
        assertEq(blue.collateral(id, BORROWER), 0, "BORROWER collateral");
        uint256 expectedBadDebt = amountBorrowed - expectedRepaid;
        assertGt(expectedBadDebt, 0, "bad debt");
        assertApproxEqAbs(supplyBalance(address(this)), amountLent - expectedBadDebt, 10, "lender supply balance");
        assertApproxEqAbs(blue.totalBorrow(id), 0, 10, "total borrow");
    }

    function testTwoUsersSupply(uint256 firstAmount, uint256 secondAmount) public {
        firstAmount = bound(firstAmount, 1, 2 ** 64);
        secondAmount = bound(secondAmount, 1, 2 ** 64);

        borrowableAsset.setBalance(address(this), firstAmount);
        blue.supply(market, firstAmount, address(this), hex"");

        borrowableAsset.setBalance(BORROWER, secondAmount);
        vm.prank(BORROWER);
        blue.supply(market, secondAmount, BORROWER, hex"");

        assertApproxEqAbs(supplyBalance(address(this)), firstAmount, 100, "same balance first user");
        assertEq(
            blue.supplyShares(id, address(this)), firstAmount * SharesMath.VIRTUAL_SHARES, "expected shares first user"
        );
        assertApproxEqAbs(supplyBalance(BORROWER), secondAmount, 100, "same balance second user");
        assertApproxEqAbs(
            blue.supplyShares(id, BORROWER),
            secondAmount * SharesMath.VIRTUAL_SHARES,
            100,
            "expected shares second user"
        );
    }

    function testUnknownMarket(Market memory marketFuzz) public {
        vm.assume(neq(marketFuzz, market));

        vm.expectRevert(bytes(Errors.MARKET_NOT_CREATED));
        blue.supply(marketFuzz, 1, address(this), hex"");

        vm.expectRevert(bytes(Errors.MARKET_NOT_CREATED));
        blue.withdraw(marketFuzz, 1, address(this), address(this));

        vm.expectRevert(bytes(Errors.MARKET_NOT_CREATED));
        blue.borrow(marketFuzz, 1, address(this), address(this));

        vm.expectRevert(bytes(Errors.MARKET_NOT_CREATED));
        blue.repay(marketFuzz, 1, address(this), hex"");

        vm.expectRevert(bytes(Errors.MARKET_NOT_CREATED));
        blue.supplyCollateral(marketFuzz, 1, address(this), hex"");

        vm.expectRevert(bytes(Errors.MARKET_NOT_CREATED));
        blue.withdrawCollateral(marketFuzz, 1, address(this), address(this));

        vm.expectRevert(bytes(Errors.MARKET_NOT_CREATED));
        blue.liquidate(marketFuzz, address(0), 1, hex"");
    }

    function testInputZero() public {
        vm.expectRevert(bytes(Errors.ZERO_AMOUNT));
        blue.supply(market, 0, address(this), hex"");

        vm.expectRevert(bytes(Errors.ZERO_SHARES));
        blue.withdraw(market, 0, address(this), address(this));

        vm.expectRevert(bytes(Errors.ZERO_AMOUNT));
        blue.borrow(market, 0, address(this), address(this));

        vm.expectRevert(bytes(Errors.ZERO_SHARES));
        blue.repay(market, 0, address(this), hex"");

        vm.expectRevert(bytes(Errors.ZERO_AMOUNT));
        blue.supplyCollateral(market, 0, address(this), hex"");

        vm.expectRevert(bytes(Errors.ZERO_AMOUNT));
        blue.withdrawCollateral(market, 0, address(this), address(this));

        vm.expectRevert(bytes(Errors.ZERO_AMOUNT));
        blue.liquidate(market, address(0), 0, hex"");
    }

    function testZeroAddress() public {
        vm.expectRevert(bytes(Errors.ZERO_ADDRESS));
        blue.supply(market, 1, address(0), hex"");

        vm.expectRevert(bytes(Errors.ZERO_ADDRESS));
        blue.withdraw(market, 1, address(this), address(0));

        vm.expectRevert(bytes(Errors.ZERO_ADDRESS));
        blue.borrow(market, 1, address(this), address(0));

        vm.expectRevert(bytes(Errors.ZERO_ADDRESS));
        blue.repay(market, 1, address(0), hex"");

        vm.expectRevert(bytes(Errors.ZERO_ADDRESS));
        blue.supplyCollateral(market, 1, address(0), hex"");

        vm.expectRevert(bytes(Errors.ZERO_ADDRESS));
        blue.withdrawCollateral(market, 1, address(this), address(0));
    }

    function testEmptyMarket(uint256 amount) public {
        amount = bound(amount, 1, type(uint256).max / SharesMath.VIRTUAL_SHARES);

        vm.expectRevert(stdError.arithmeticError);
        blue.withdraw(market, amount, address(this), address(this));

        vm.expectRevert(stdError.arithmeticError);
        blue.repay(market, amount, address(this), hex"");

        vm.expectRevert(stdError.arithmeticError);
        blue.withdrawCollateral(market, amount, address(this), address(this));
    }

    function testSetAuthorization(address authorized, bool isAuthorized) public {
        blue.setAuthorization(authorized, isAuthorized);
        assertEq(blue.isAuthorized(address(this), authorized), isAuthorized);
    }

    function testNotAuthorized(address attacker) public {
        vm.assume(attacker != address(this));

        vm.startPrank(attacker);

        vm.expectRevert(bytes(Errors.UNAUTHORIZED));
        blue.withdraw(market, 1, address(this), address(this));
        vm.expectRevert(bytes(Errors.UNAUTHORIZED));
        blue.withdrawCollateral(market, 1, address(this), address(this));
        vm.expectRevert(bytes(Errors.UNAUTHORIZED));
        blue.borrow(market, 1, address(this), address(this));

        vm.stopPrank();
    }

    function testAuthorization(address authorized) public {
        borrowableAsset.setBalance(address(this), 100 ether);
        collateralAsset.setBalance(address(this), 100 ether);

        blue.supply(market, 100 ether, address(this), hex"");
        blue.supplyCollateral(market, 100 ether, address(this), hex"");

        blue.setAuthorization(authorized, true);

        vm.startPrank(authorized);

        blue.withdraw(market, 1 ether, address(this), address(this));
        blue.withdrawCollateral(market, 1 ether, address(this), address(this));
        blue.borrow(market, 1 ether, address(this), address(this));

        vm.stopPrank();
    }

    function testAuthorizationWithSig(uint32 deadline, address authorized, uint256 privateKey, bool isAuthorized)
        public
    {
        deadline = uint32(bound(deadline, block.timestamp + 1, type(uint32).max));
        privateKey = bound(privateKey, 1, type(uint32).max); // "Private key must be less than the secp256k1 curve order (115792089237316195423570985008687907852837564279074904382605163141518161494337)."
        address authorizer = vm.addr(privateKey);

        SigUtils.Authorization memory authorization = SigUtils.Authorization({
            authorizer: authorizer,
            authorized: authorized,
            isAuthorized: isAuthorized,
            nonce: blue.nonce(authorizer),
            deadline: block.timestamp + deadline
        });

        bytes32 digest = SigUtils.getTypedDataHash(blue.DOMAIN_SEPARATOR(), authorization);

        Signature memory sig;
        (sig.v, sig.r, sig.s) = vm.sign(privateKey, digest);

        blue.setAuthorization(
            authorization.authorizer, authorization.authorized, authorization.isAuthorized, authorization.deadline, sig
        );

        assertEq(blue.isAuthorized(authorizer, authorized), isAuthorized);
        assertEq(blue.nonce(authorizer), 1);
    }

    function testFlashLoan(uint256 amount) public {
        amount = bound(amount, 1, 2 ** 64);

        borrowableAsset.setBalance(address(this), amount);
        blue.supply(market, amount, address(this), hex"");

        blue.flashLoan(address(borrowableAsset), amount, bytes(""));

        assertEq(borrowableAsset.balanceOf(address(blue)), amount, "balanceOf");
    }

    function testExtsLoad(uint256 slot, bytes32 value0) public {
        bytes32[] memory slots = new bytes32[](2);
        slots[0] = bytes32(slot);
        slots[1] = bytes32(slot / 2);

        bytes32 value1 = keccak256(abi.encode(value0));
        vm.store(address(blue), slots[0], value0);
        vm.store(address(blue), slots[1], value1);

        bytes32[] memory values = blue.extsload(slots);

        assertEq(values.length, 2, "values.length");
        assertEq(values[0], slot > 0 ? value0 : value1, "value0");
        assertEq(values[1], value1, "value1");
    }

    function testSupplyCallback(uint256 amount) public {
        amount = bound(amount, 1, 2 ** 64);
        borrowableAsset.setBalance(address(this), amount);
        borrowableAsset.approve(address(blue), 0);

        vm.expectRevert();
        blue.supply(market, amount, address(this), hex"");
        blue.supply(market, amount, address(this), abi.encode(this.testSupplyCallback.selector, hex""));
    }

    function testSupplyCollateralCallback(uint256 amount) public {
        amount = bound(amount, 1, 2 ** 64);
        collateralAsset.setBalance(address(this), amount);
        collateralAsset.approve(address(blue), 0);

        vm.expectRevert();
        blue.supplyCollateral(market, amount, address(this), hex"");
        blue.supplyCollateral(
            market, amount, address(this), abi.encode(this.testSupplyCollateralCallback.selector, hex"")
        );
    }

    function testRepayCallback(uint256 amount) public {
        amount = bound(amount, 1, 2 ** 64);
        borrowableAsset.setBalance(address(this), amount);
        blue.supply(market, amount, address(this), hex"");
        blue.borrow(market, amount, address(this), address(this));

        borrowableAsset.approve(address(blue), 0);

        vm.expectRevert();
        blue.repay(market, amount, address(this), hex"");
        blue.repay(market, amount, address(this), abi.encode(this.testRepayCallback.selector, hex""));
    }

    function testLiquidateCallback(uint256 amount) public {
        amount = bound(amount, 10, 2 ** 64);
        borrowableOracle.setPrice(1e18);
        borrowableAsset.setBalance(address(this), amount);
        collateralAsset.setBalance(address(this), amount);
        blue.supply(market, amount, address(this), hex"");
        blue.supplyCollateral(market, amount, address(this), hex"");
        blue.borrow(market, amount.mulWadDown(LLTV), address(this), address(this));

        borrowableOracle.setPrice(1.01e18);

        uint256 toSeize = amount.mulWadDown(LLTV);

        borrowableAsset.setBalance(address(this), toSeize);
        borrowableAsset.approve(address(blue), 0);
        vm.expectRevert();
        blue.liquidate(market, address(this), toSeize, hex"");
        blue.liquidate(market, address(this), toSeize, abi.encode(this.testLiquidateCallback.selector, hex""));
    }

    function testFlashActions(uint256 amount) public {
        amount = bound(amount, 10, 2 ** 64);
        borrowableOracle.setPrice(1e18);
        uint256 toBorrow = amount.mulWadDown(LLTV);

        borrowableAsset.setBalance(address(this), 2 * toBorrow);
        blue.supply(market, toBorrow, address(this), hex"");

        blue.supplyCollateral(
            market, amount, address(this), abi.encode(this.testFlashActions.selector, abi.encode(toBorrow))
        );
        assertGt(blue.borrowShares(market.id(), address(this)), 0, "no borrow");

        blue.repay(
            market,
            blue.borrowShares(id, address(this)),
            address(this),
            abi.encode(this.testFlashActions.selector, abi.encode(amount))
        );
        assertEq(blue.collateral(market.id(), address(this)), 0, "no withdraw collateral");
    }

    // Callback functions.

    function onBlueSupply(uint256 amount, bytes memory data) external {
        require(msg.sender == address(blue));
        bytes4 selector;
        (selector, data) = abi.decode(data, (bytes4, bytes));
        if (selector == this.testSupplyCallback.selector) {
            borrowableAsset.approve(address(blue), amount);
        }
    }

    function onBlueSupplyCollateral(uint256 amount, bytes memory data) external {
        require(msg.sender == address(blue));
        bytes4 selector;
        (selector, data) = abi.decode(data, (bytes4, bytes));
        if (selector == this.testSupplyCollateralCallback.selector) {
            collateralAsset.approve(address(blue), amount);
        } else if (selector == this.testFlashActions.selector) {
            uint256 toBorrow = abi.decode(data, (uint256));
            collateralAsset.setBalance(address(this), amount);
            borrowableAsset.setBalance(address(this), toBorrow);
            blue.borrow(market, toBorrow, address(this), address(this));
        }
    }

    function onBlueRepay(uint256 amount, bytes memory data) external {
        require(msg.sender == address(blue));
        bytes4 selector;
        (selector, data) = abi.decode(data, (bytes4, bytes));
        if (selector == this.testRepayCallback.selector) {
            borrowableAsset.approve(address(blue), amount);
        } else if (selector == this.testFlashActions.selector) {
            uint256 toWithdraw = abi.decode(data, (uint256));
            blue.withdrawCollateral(market, toWithdraw, address(this), address(this));
        }
    }

    function onBlueLiquidate(uint256, uint256 repaid, bytes memory data) external {
        require(msg.sender == address(blue));
        bytes4 selector;
        (selector, data) = abi.decode(data, (bytes4, bytes));
        if (selector == this.testLiquidateCallback.selector) {
            borrowableAsset.approve(address(blue), repaid);
        }
    }

    function onBlueFlashLoan(address token, uint256 amount, bytes calldata) external {
        ERC20(token).approve(address(blue), amount);
    }
}

function neq(Market memory a, Market memory b) pure returns (bool) {
    return a.borrowableAsset != b.borrowableAsset || a.collateralAsset != b.collateralAsset
        || a.borrowableOracle != b.borrowableOracle || a.collateralOracle != b.collateralOracle || a.lltv != b.lltv
        || a.irm != b.irm;
}<|MERGE_RESOLUTION|>--- conflicted
+++ resolved
@@ -8,6 +8,7 @@
 
 import "src/Blue.sol";
 import {SharesMath} from "src/libraries/SharesMath.sol";
+import {BlueLib} from "src/libraries/BlueLib.sol";
 import {
     IBlueLiquidateCallback,
     IBlueRepayCallback,
@@ -25,6 +26,7 @@
     IBlueRepayCallback,
     IBlueLiquidateCallback
 {
+    using BlueLib for IBlue;
     using MarketLib for Market;
     using SharesMath for uint256;
     using stdStorage for StdStorage;
@@ -400,75 +402,17 @@
         );
     }
 
-<<<<<<< HEAD
-=======
-    function testWithdrawMinAmount(uint256 amountLent, uint256 minAmountWithdrawn) public {
+    function testWithdrawAmount(uint256 amountLent, uint256 exactAmountWithdrawn) public {
         _testWithdrawCommon(amountLent);
 
         uint256 totalSupplyBefore = blue.totalSupply(id);
-        uint256 supplySharesBefore = blue.supplyShares(id, address(this));
-        minAmountWithdrawn = bound(
-            minAmountWithdrawn, 1, supplySharesBefore.toAssetsDown(blue.totalSupply(id), blue.totalSupplyShares(id))
-        );
-        uint256 sharesWithdrawn = (minAmountWithdrawn + 1).toSharesUp(blue.totalSupply(id), blue.totalSupplyShares(id));
-        sharesWithdrawn = sharesWithdrawn > supplySharesBefore ? supplySharesBefore : sharesWithdrawn;
-        uint256 realAmountWithdrawn = sharesWithdrawn.toAssetsDown(blue.totalSupply(id), blue.totalSupplyShares(id));
-        if (sharesWithdrawn > 0) blue.withdraw(market, sharesWithdrawn, address(this), address(this));
-
-        assertGe(realAmountWithdrawn, minAmountWithdrawn, "realAmountWithdrawn");
-        assertEq(blue.supplyShares(id, address(this)), supplySharesBefore - sharesWithdrawn, "supply share");
-        assertEq(borrowableAsset.balanceOf(address(this)), realAmountWithdrawn, "this balance");
-        assertEq(borrowableAsset.balanceOf(address(blue)), totalSupplyBefore - realAmountWithdrawn, "blue balance");
-    }
-
-    function testWithdrawMaxAmount(uint256 amountLent, uint256 maxAmountWithdrawn) public {
-        _testWithdrawCommon(amountLent);
-
-        uint256 totalSupplyBefore = blue.totalSupply(id);
-        uint256 supplySharesBefore = blue.supplyShares(id, address(this));
-        maxAmountWithdrawn = bound(
-            maxAmountWithdrawn, 1, supplySharesBefore.toAssetsDown(blue.totalSupply(id), blue.totalSupplyShares(id))
-        );
-        uint256 sharesWithdrawn = maxAmountWithdrawn.toSharesDown(blue.totalSupply(id), blue.totalSupplyShares(id));
-        uint256 realAmountWithdrawn = sharesWithdrawn.toAssetsDown(blue.totalSupply(id), blue.totalSupplyShares(id));
-        if (sharesWithdrawn > 0) blue.withdraw(market, sharesWithdrawn, address(this), address(this));
-
-        assertLe(realAmountWithdrawn, maxAmountWithdrawn, "realAmountWithdrawn");
-        assertEq(blue.supplyShares(id, address(this)), supplySharesBefore - sharesWithdrawn, "supply share");
-        assertEq(borrowableAsset.balanceOf(address(this)), realAmountWithdrawn, "this balance");
-        assertEq(borrowableAsset.balanceOf(address(blue)), totalSupplyBefore - realAmountWithdrawn, "blue balance");
-    }
-
->>>>>>> eb3e2ba3
-    function testWithdrawExactAmount(uint256 amountLent, uint256 exactAmountWithdrawn) public {
-        _testWithdrawCommon(amountLent);
-
-        uint256 totalSupplyBefore = blue.totalSupply(id);
-<<<<<<< HEAD
-        uint256 supplySharesBefore = blue.supplyShare(id, address(this));
-        uint256 totalSupplySharesBefore = blue.supplyShare(id, address(this));
-        exactAmountWithdrawn =
-            bound(exactAmountWithdrawn, 1, supplySharesBefore.toAssetsDown(totalSupplyBefore, totalSupplySharesBefore));
-
-        uint256 sharesWithdrawn = exactAmountWithdrawn.toSupplyShares(totalSupplyBefore, totalSupplySharesBefore);
-        if (sharesWithdrawn > supplySharesBefore) sharesWithdrawn = supplySharesBefore;
-        blue.withdraw(market, sharesWithdrawn, address(this), address(this));
-
-        assertEq(blue.supplyShare(id, address(this)), supplySharesBefore - sharesWithdrawn, "supply share");
-=======
         uint256 supplySharesBefore = blue.supplyShares(id, address(this));
         exactAmountWithdrawn = bound(
             exactAmountWithdrawn, 1, supplySharesBefore.toAssetsDown(blue.totalSupply(id), blue.totalSupplyShares(id))
         );
-        uint256 sharesWithdrawnMin = exactAmountWithdrawn.toSharesDown(blue.totalSupply(id), blue.totalSupplyShares(id));
-        uint256 sharesWithdrawnMax =
-            (exactAmountWithdrawn + 1).toSharesUp(blue.totalSupply(id), blue.totalSupplyShares(id));
-        uint256 sharesWithdrawn = (sharesWithdrawnMin + sharesWithdrawnMax) / 2;
-        sharesWithdrawn = sharesWithdrawn > supplySharesBefore ? supplySharesBefore : sharesWithdrawn;
-        blue.withdraw(market, sharesWithdrawn, address(this), address(this));
+        uint256 sharesWithdrawn = blue.withdrawAmount(market, exactAmountWithdrawn, address(this), address(this));
 
         assertEq(blue.supplyShares(id, address(this)), supplySharesBefore - sharesWithdrawn, "supply share");
->>>>>>> eb3e2ba3
         assertEq(borrowableAsset.balanceOf(address(this)), exactAmountWithdrawn, "this balance");
         assertEq(borrowableAsset.balanceOf(address(blue)), totalSupplyBefore - exactAmountWithdrawn, "blue balance");
     }
@@ -517,72 +461,16 @@
         assertEq(borrowableAsset.balanceOf(address(blue)), amountRepaid, "blue balance");
     }
 
-<<<<<<< HEAD
-=======
-    function testRepayMinAmount(uint256 amountBorrowed, uint256 minAmountRepaid) public {
+    function testRepayAmount(uint256 amountBorrowed, uint256 exactAmountRepaid) public {
         _testRepayCommon(amountBorrowed, address(this));
 
         uint256 thisBalanceBefore = borrowableAsset.balanceOf(address(this));
-        uint256 borrowSharesBefore = blue.borrowShares(id, address(this));
-        minAmountRepaid =
-            bound(minAmountRepaid, 1, borrowSharesBefore.toAssetsUp(blue.totalBorrow(id), blue.totalBorrowShares(id)));
-        uint256 sharesRepaid = (minAmountRepaid - 1).toSharesDown(blue.totalBorrow(id), blue.totalBorrowShares(id));
-        uint256 realAmountRepaid = sharesRepaid.toAssetsUp(blue.totalBorrow(id), blue.totalBorrowShares(id));
-        if (sharesRepaid > 0) blue.repay(market, sharesRepaid, address(this), hex"");
-
-        assertLe(realAmountRepaid, minAmountRepaid, "real amount repaid");
-        assertEq(blue.borrowShares(id, address(this)), borrowSharesBefore - sharesRepaid, "borrow share");
-        assertEq(borrowableAsset.balanceOf(address(this)), thisBalanceBefore - realAmountRepaid, "this balance");
-        assertEq(borrowableAsset.balanceOf(address(blue)), realAmountRepaid, "blue balance");
-    }
-
-    function testRepayMaxAmount(uint256 amountBorrowed, uint256 maxAmountRepaid) public {
-        _testRepayCommon(amountBorrowed, address(this));
-
-        uint256 thisBalanceBefore = borrowableAsset.balanceOf(address(this));
-        uint256 borrowSharesBefore = blue.borrowShares(id, address(this));
-        maxAmountRepaid =
-            bound(maxAmountRepaid, 1, borrowSharesBefore.toAssetsUp(blue.totalBorrow(id), blue.totalBorrowShares(id)));
-        uint256 sharesRepaid = maxAmountRepaid.toSharesUp(blue.totalBorrow(id), blue.totalBorrowShares(id));
-        sharesRepaid = sharesRepaid > borrowSharesBefore ? borrowSharesBefore : sharesRepaid;
-        uint256 realAmountRepaid = sharesRepaid.toAssetsUp(blue.totalBorrow(id), blue.totalBorrowShares(id));
-        if (sharesRepaid > 0) blue.repay(market, sharesRepaid, address(this), hex"");
-
-        assertGe(realAmountRepaid, maxAmountRepaid, "real amount repaid");
-        assertEq(blue.borrowShares(id, address(this)), borrowSharesBefore - sharesRepaid, "borrow share");
-        assertEq(borrowableAsset.balanceOf(address(this)), thisBalanceBefore - realAmountRepaid, "this balance");
-        assertEq(borrowableAsset.balanceOf(address(blue)), realAmountRepaid, "blue balance");
-    }
-
->>>>>>> eb3e2ba3
-    function testRepayExactAmount(uint256 amountBorrowed, uint256 exactAmountRepaid) public {
-        _testRepayCommon(amountBorrowed, address(this));
-
-        uint256 thisBalanceBefore = borrowableAsset.balanceOf(address(this));
-<<<<<<< HEAD
-        uint256 totalBorrowBefore = blue.totalBorrow(id);
-        uint256 borrowSharesBefore = blue.borrowShare(id, address(this));
-        uint256 totalBorrowSharesBefore = blue.borrowShare(id, address(this));
-        exactAmountRepaid =
-            bound(exactAmountRepaid, 1, borrowSharesBefore.toAssetsUp(totalBorrowBefore, totalBorrowSharesBefore));
-
-        uint256 sharesRepaid = exactAmountRepaid.toBorrowShares(totalBorrowBefore, totalBorrowSharesBefore);
-        if (sharesRepaid > borrowSharesBefore) sharesRepaid = borrowSharesBefore;
-        blue.repay(market, sharesRepaid, address(this), hex"");
-
-        assertEq(blue.borrowShare(id, address(this)), borrowSharesBefore - sharesRepaid, "borrow share");
-=======
         uint256 borrowSharesBefore = blue.borrowShares(id, address(this));
         exactAmountRepaid =
             bound(exactAmountRepaid, 1, borrowSharesBefore.toAssetsUp(blue.totalBorrow(id), blue.totalBorrowShares(id)));
-        uint256 sharesRepaidMin = (exactAmountRepaid - 1).toSharesDown(blue.totalBorrow(id), blue.totalBorrowShares(id));
-        uint256 sharesRepaidMax = exactAmountRepaid.toSharesUp(blue.totalBorrow(id), blue.totalBorrowShares(id));
-        uint256 sharesRepaid = (sharesRepaidMin + sharesRepaidMax + 1) / 2;
-        sharesRepaid = sharesRepaid > borrowSharesBefore ? borrowSharesBefore : sharesRepaid;
-        blue.repay(market, sharesRepaid, address(this), hex"");
+        uint256 sharesRepaid = blue.repayAmount(market, exactAmountRepaid, address(this), hex"");
 
         assertEq(blue.borrowShares(id, address(this)), borrowSharesBefore - sharesRepaid, "borrow share");
->>>>>>> eb3e2ba3
         assertEq(borrowableAsset.balanceOf(address(this)), thisBalanceBefore - exactAmountRepaid, "this balance");
         assertEq(borrowableAsset.balanceOf(address(blue)), exactAmountRepaid, "blue balance");
     }
