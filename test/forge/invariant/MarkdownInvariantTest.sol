--- conflicted
+++ resolved
@@ -4,17 +4,10 @@
 import "../BaseTest.sol";
 import {MarkdownManagerMock} from "../../../src/mocks/MarkdownManagerMock.sol";
 import {CreditLineMock} from "../../../src/mocks/CreditLineMock.sol";
-<<<<<<< HEAD
-import {HelperMock} from "../../../src/mocks/HelperMock.sol";
-import {Market} from "../../../src/interfaces/IMorpho.sol";
-import {MathLib, WAD} from "../../../src/libraries/MathLib.sol";
-import {IProtocolConfig} from "../../../src/interfaces/IProtocolConfig.sol";
-=======
 import {MarketParamsLib} from "../../../src/libraries/MarketParamsLib.sol";
 import {MorphoBalancesLib} from "../../../src/libraries/periphery/MorphoBalancesLib.sol";
 import {SharesMathLib} from "../../../src/libraries/SharesMathLib.sol";
 import {Market, RepaymentStatus} from "../../../src/interfaces/IMorpho.sol";
->>>>>>> dd6743e3
 
 /// @title MarkdownInvariantTest
 /// @notice Invariant testing for markdown system properties
@@ -90,15 +83,9 @@
         // Skip if already in default
         if (defaultStartTime[borrower] > 0) return;
 
-<<<<<<< HEAD
-        // Supply initial funds (more to accommodate larger minBorrow)
-        totalSupplied = 100000 ether;
-        loanToken.setBalance(SUPPLIER, totalSupplied);
-=======
         // Create past obligation
         uint256 borrowAmount = morpho.expectedBorrowAssets(marketParams, borrower);
         if (borrowAmount == 0) return;
->>>>>>> dd6743e3
 
         _createPastObligation(borrower, 500, borrowAmount);
 
@@ -199,37 +186,6 @@
         );
         id = marketParams.id();
 
-<<<<<<< HEAD
-    /// @notice Invariant: All non-zero borrow positions should be above minimum borrow amount
-    /// @dev Ensures minBorrow constraint is enforced across all operations
-    function invariant_minBorrowEnforced() public {
-        uint256 minBorrow = protocolConfig.getMarketConfig().minBorrow;
-        if (minBorrow == 0) return; // Skip if no minimum is set
-
-        Market memory m = morpho.market(id);
-
-        for (uint256 i = 0; i < activeBorrowers.length; i++) {
-            address borrower = activeBorrowers[i];
-            uint256 borrowShares = morpho.position(id, borrower).borrowShares;
-
-            if (borrowShares > 0) {
-                // Calculate actual borrow assets from shares
-                uint256 borrowAssets = borrowShares.mulDivUp(m.totalBorrowAssets, m.totalBorrowShares);
-
-                // Assert that debt is at least minBorrow
-                assertGe(borrowAssets, minBorrow, "Non-zero borrow position must be at least minBorrow");
-            }
-        }
-    }
-
-    // Handler functions for invariant testing
-
-    /// @notice Handler: Create a new borrower and borrow
-    function handler_borrow(uint256 amount) public {
-        // Respect minBorrow constraint (1000e18)
-        amount = bound(amount, 1000e18, 50000e18);
-        address borrower = makeAddr(string(abi.encodePacked("Borrower", activeBorrowers.length)));
-=======
         vm.startPrank(OWNER);
         morpho.createMarket(marketParams);
         creditLine.setMm(address(markdownManager));
@@ -237,7 +193,6 @@
 
         // Initialize first cycle
         _ensureMarketActive(id);
->>>>>>> dd6743e3
 
         // Setup initial supply
         loanToken.setBalance(SUPPLIER, 10_000_000e18);
@@ -337,32 +292,10 @@
         assertApproxEqRel(totalAssets, expectedSupply, 0.01e18, "Phantom liquidity detected");
     }
 
-<<<<<<< HEAD
-        // Get minBorrow from protocol config
-        uint256 minBorrow = protocolConfig.getMarketConfig().minBorrow;
-
-        // Only allow full repayment or amounts that leave at least minBorrow
-        if (actualDebt <= minBorrow) {
-            // If debt is at or below minBorrow, only allow full repayment
-            amount = actualDebt;
-        } else {
-            // Either repay to leave at least minBorrow, or repay in full
-            uint256 maxPartialRepay = actualDebt > minBorrow * 2 ? actualDebt - minBorrow : 0;
-            if (maxPartialRepay == 0) {
-                // Debt is between minBorrow and 2*minBorrow, only allow full repayment
-                amount = actualDebt;
-            } else {
-                // Allow partial repayment that leaves at least minBorrow
-                amount = bound(amount, 0, maxPartialRepay);
-                if (amount == 0) return;
-            }
-        }
-=======
     /// @notice Invariant: Markdown increases monotonically for defaulted borrowers
     function invariant_MarkdownMonotonicity() public {
         uint256 length = borrowers.length < 10 ? borrowers.length : 10;
         uint256[] memory markdownsBefore = new uint256[](length);
->>>>>>> dd6743e3
 
         // Record current markdowns
         for (uint256 i = 0; i < length; i++) {
