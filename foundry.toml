[profile.default]
via-ir = true
optimizer_runs = 4294967295

<<<<<<< HEAD
[invariant]
runs = 16
depth = 256
fail_on_revert = true
=======
[fmt]
wrap_comments = true
>>>>>>> 0152b929

# See more config options https://github.com/foundry-rs/foundry/tree/master/crates/config<|MERGE_RESOLUTION|>--- conflicted
+++ resolved
@@ -2,14 +2,12 @@
 via-ir = true
 optimizer_runs = 4294967295
 
-<<<<<<< HEAD
 [invariant]
 runs = 16
 depth = 256
 fail_on_revert = true
-=======
+
 [fmt]
 wrap_comments = true
->>>>>>> 0152b929
 
 # See more config options https://github.com/foundry-rs/foundry/tree/master/crates/config